# Copyright 2023-2024 SGLang Team
# Licensed under the Apache License, Version 2.0 (the "License");
# you may not use this file except in compliance with the License.
# You may obtain a copy of the License at
#
#     http://www.apache.org/licenses/LICENSE-2.0
#
# Unless required by applicable law or agreed to in writing, software
# distributed under the License is distributed on an "AS IS" BASIS,
# WITHOUT WARRANTIES OR CONDITIONS OF ANY KIND, either express or implied.
# See the License for the specific language governing permissions and
# limitations under the License.
# ==============================================================================
"""Common utilities."""

import base64
import dataclasses
import io
import ipaddress
import itertools
import json
import logging
import os
import pickle
import random
import re
import resource
import shutil
import signal
import socket
import subprocess
import tempfile
import time
import warnings
from functools import lru_cache
from importlib.metadata import PackageNotFoundError, version
from io import BytesIO
from multiprocessing.reduction import ForkingPickler
from typing import Any, Callable, Dict, List, Optional, Protocol, Tuple, Union

import numpy as np
import psutil
import requests
import torch
import torch.distributed
import torch.distributed as dist
import triton
import zmq
from fastapi.responses import ORJSONResponse
from packaging import version as pkg_version
from starlette.routing import Mount
from torch import nn
from torch.func import functional_call
from torch.library import Library
from torch.profiler import ProfilerActivity, profile, record_function
from triton.runtime.cache import (
    FileCacheManager,
    default_cache_dir,
    default_dump_dir,
    default_override_dir,
)
from uvicorn.config import LOGGING_CONFIG

logger = logging.getLogger(__name__)

show_time_cost = False
time_infos = {}


def is_hip() -> bool:
    """Return whether it is HIP on the AMD ROCm platform."""
    return torch.version.hip is not None


def is_cuda():
    return hasattr(torch, "cuda") and torch.cuda.is_available()


def is_cuda_alike():
    return is_cuda() or is_hip()


def is_hpu() -> bool:
    return hasattr(torch, "hpu") and torch.hpu.is_available()


def is_xpu() -> bool:
    return hasattr(torch, "xpu") and torch.xpu.is_available()


def is_flashinfer_available():
    """
    Check whether flashinfer is available.
    As of Oct. 6, 2024, it is only available on NVIDIA GPUs.
    """
    if not get_bool_env_var("SGLANG_IS_FLASHINFER_AVAILABLE", default="true"):
        return False
    return torch.cuda.is_available() and torch.version.cuda


def is_cuda_available():
    return torch.cuda.is_available() and torch.version.cuda


def enable_show_time_cost():
    global show_time_cost
    show_time_cost = True


class TimeInfo:
    def __init__(self, name, interval=0.1, color=0, indent=0):
        self.name = name
        self.interval = interval
        self.color = color
        self.indent = indent

        self.acc_time = 0
        self.last_acc_time = 0

    def check(self):
        if self.acc_time - self.last_acc_time > self.interval:
            self.last_acc_time = self.acc_time
            return True
        return False

    def pretty_print(self):
        print(f"\x1b[{self.color}m", end="")
        print("-" * self.indent * 2, end="")
        print(f"{self.name}: {self.acc_time:.3f}s\x1b[0m")


def mark_start(name, interval=0.1, color=0, indent=0):
    global time_infos, show_time_cost
    if not show_time_cost:
        return
    torch.cuda.synchronize()
    if time_infos.get(name, None) is None:
        time_infos[name] = TimeInfo(name, interval, color, indent)
    time_infos[name].acc_time -= time.time()


def mark_end(name):
    global time_infos, show_time_cost
    if not show_time_cost:
        return
    torch.cuda.synchronize()
    time_infos[name].acc_time += time.time()
    if time_infos[name].check():
        time_infos[name].pretty_print()


def calculate_time(show=False, min_cost_ms=0.0):
    def wrapper(func):
        def inner_func(*args, **kwargs):
            torch.cuda.synchronize()
            if show:
                start_time = time.time()
            result = func(*args, **kwargs)
            torch.cuda.synchronize()
            if show:
                cost_time = (time.time() - start_time) * 1000
                if cost_time > min_cost_ms:
                    print(f"Function {func.__name__} took {cost_time} ms to run.")
            return result

        return inner_func

    return wrapper


def get_available_gpu_memory(device, gpu_id, distributed=False, empty_cache=True):
    """
    Get available memory for cuda:gpu_id device.
    When distributed is True, the available memory is the minimum available memory of all GPUs.
    """
    if device == "cuda":
        num_gpus = torch.cuda.device_count()
        assert gpu_id < num_gpus

        if torch.cuda.current_device() != gpu_id:
            print(
                f"WARNING: current device is not {gpu_id}, but {torch.cuda.current_device()}, ",
                "which may cause useless memory allocation for torch CUDA context.",
            )

        if empty_cache:
            torch.cuda.empty_cache()
        free_gpu_memory, _ = torch.cuda.mem_get_info(gpu_id)

    elif device == "xpu":
        num_gpus = torch.xpu.device_count()
        assert gpu_id < num_gpus

        if torch.xpu.current_device() != gpu_id:
            print(
                f"WARNING: current device is not {gpu_id}, but {torch.xpu.current_device()}, ",
                "which may cause useless memory allocation for torch XPU context.",
            )

        if empty_cache:
            torch.xpu.empty_cache()
        used_memory = torch.xpu.memory_allocated()
        total_gpu_memory = torch.xpu.get_device_properties(gpu_id).total_memory
        free_gpu_memory = total_gpu_memory - used_memory

    elif device == "hpu":
        num_gpus = torch.hpu.device_count()
        assert gpu_id < num_gpus

        if torch.hpu.current_device() != gpu_id:
            print(
                f"WARNING: current device is not {gpu_id}, but {torch.hpu.current_device()}, ",
                "which may cause useless memory allocation for torch HPU context.",
            )

        free_gpu_memory, total_gpu_memory = torch.hpu.mem_get_info()

    elif device == "cpu":
        # TODO: rename the variables in the current function to be not GPU specific
        free_gpu_memory = psutil.virtual_memory().available

    if distributed:
        tensor = torch.tensor(free_gpu_memory, dtype=torch.float32).to(
            torch.device(device, gpu_id)
        )
        torch.distributed.all_reduce(tensor, op=torch.distributed.ReduceOp.MIN)
        free_gpu_memory = tensor.item()

    return free_gpu_memory / (1 << 30)


def is_pin_memory_available() -> bool:
    return torch.cuda.is_available()


_CPU_OFFLOAD_BYTES = 0
_CPU_OFFLOAD_MAX_BYTES = 0


def set_cpu_offload_max_bytes(max_bytes: int) -> None:
    global _CPU_OFFLOAD_MAX_BYTES, _CPU_OFFLOAD_BYTES
    _CPU_OFFLOAD_BYTES = 0
    _CPU_OFFLOAD_MAX_BYTES = max_bytes


def maybe_offload_to_cpu(module: torch.nn.Module) -> torch.nn.Module:
    device = next(module.parameters()).device

    if device == torch.device("cpu"):
        return module

    global _CPU_OFFLOAD_MAX_BYTES, _CPU_OFFLOAD_BYTES
    if _CPU_OFFLOAD_BYTES >= _CPU_OFFLOAD_MAX_BYTES:
        return module

    pin_memory = is_pin_memory_available()
    # offload parameters to CPU
    # use pin_memory if possible, which helps cudagraph capture speed
    offloaded_parameters = False
    for p in module.parameters():
        if _CPU_OFFLOAD_BYTES >= _CPU_OFFLOAD_MAX_BYTES:
            # we use per-parameter offloading
            # one module might have some parameters offloaded and some not
            break

        # `torch.empty_like` does not support `pin_memory` argument
        cpu_data = torch.empty_strided(
            size=p.data.size(),
            stride=p.data.stride(),
            dtype=p.data.dtype,
            layout=p.data.layout,
            device="cpu",
            pin_memory=pin_memory,
        )
        cpu_data.copy_(p.data)
        p.data = cpu_data
        _CPU_OFFLOAD_BYTES += p.data.numel() * p.data.element_size()
        offloaded_parameters = True

    if offloaded_parameters:
        original_forward = module.forward

        def forward(*args, **kwargs):
            module.forward = original_forward
            device_state = {
                # here we blindly call `to(device)`
                # if the parameter is already on the device, it will be a no-op
                k: v.to(device, non_blocking=True)
                for k, v in module.state_dict().items()
            }
            output = functional_call(module, device_state, args=args, kwargs=kwargs)
            module.forward = forward
            return output

        module.forward = forward

    return module


class LayerFn(Protocol):

    def __call__(self, layer_id: int, prefix: str) -> torch.nn.Module: ...


def make_layers(
    num_hidden_layers: int,
    layer_fn: LayerFn,
    prefix: str = "",
) -> Tuple[int, int, torch.nn.ModuleList]:
    """Make a list of layers with the given layer function"""
    modules = torch.nn.ModuleList(
        [
            maybe_offload_to_cpu(layer_fn(idx=idx, prefix=f"{prefix}.{idx}"))
            for idx in range(num_hidden_layers)
        ]
    )
    return modules


def set_random_seed(seed: int) -> None:
    """Set the random seed for all libraries."""
    random.seed(seed)
    np.random.seed(seed)
    torch.manual_seed(seed)
    if torch.cuda.is_available():
        torch.cuda.manual_seed_all(seed)


def is_port_available(port):
    """Return whether a port is available."""
    with socket.socket(socket.AF_INET, socket.SOCK_STREAM) as s:
        try:
            s.setsockopt(socket.SOL_SOCKET, socket.SO_REUSEADDR, 1)
            s.bind(("", port))
            s.listen(1)
            return True
        except socket.error:
            return False
        except OverflowError:
            return False


def decode_video_base64(video_base64):
    from PIL import Image

    # Decode the base64 string
    video_bytes = base64.b64decode(video_base64)

    # Placeholder for the start indices of each PNG image
    img_starts = []

    frame_format = "PNG"  # str(os.getenv('FRAME_FORMAT', "JPEG"))

    assert frame_format in [
        "PNG",
        "JPEG",
    ], "FRAME_FORMAT must be either 'PNG' or 'JPEG'"

    if frame_format == "PNG":
        # Find each PNG start signature to isolate images
        i = 0
        while i < len(video_bytes) - 7:  # Adjusted for the length of the PNG signature
            # Check if we found the start of a PNG file
            if (
                video_bytes[i] == 0x89
                and video_bytes[i + 1] == 0x50
                and video_bytes[i + 2] == 0x4E
                and video_bytes[i + 3] == 0x47
                and video_bytes[i + 4] == 0x0D
                and video_bytes[i + 5] == 0x0A
                and video_bytes[i + 6] == 0x1A
                and video_bytes[i + 7] == 0x0A
            ):
                img_starts.append(i)
                i += 8  # Skip the PNG signature
            else:
                i += 1
    else:
        # Find each JPEG start (0xFFD8) to isolate images
        i = 0
        while (
            i < len(video_bytes) - 1
        ):  # Adjusted for the length of the JPEG SOI signature
            # Check if we found the start of a JPEG file
            if video_bytes[i] == 0xFF and video_bytes[i + 1] == 0xD8:
                img_starts.append(i)
                # Move to the next byte to continue searching for the next image start
                i += 2
            else:
                i += 1

    frames = []
    for start_idx in img_starts:
        # Assuming each image is back-to-back, the end of one image is the start of another
        # The last image goes until the end of the byte string
        end_idx = (
            img_starts[img_starts.index(start_idx) + 1]
            if img_starts.index(start_idx) + 1 < len(img_starts)
            else len(video_bytes)
        )
        img_bytes = video_bytes[start_idx:end_idx]

        # Convert bytes to a PIL Image
        img = Image.open(BytesIO(img_bytes))

        # Convert PIL Image to a NumPy array
        frame = np.array(img)

        # Append the frame to the list of frames
        frames.append(frame)

    # Ensure there's at least one frame to avoid errors with np.stack
    if frames:
        return np.stack(frames, axis=0), img.size
    else:
        return np.array([]), (
            0,
            0,
        )  # Return an empty array and size tuple if no frames were found


def load_image(image_file: Union[str, bytes]):
    from PIL import Image

    image = image_size = None

    if isinstance(image_file, bytes):
        image = Image.open(BytesIO(image_file))
    elif image_file.startswith("http://") or image_file.startswith("https://"):
        timeout = int(os.getenv("REQUEST_TIMEOUT", "3"))
        response = requests.get(image_file, timeout=timeout)
        image = Image.open(BytesIO(response.content))
    elif image_file.lower().endswith(("png", "jpg", "jpeg", "webp", "gif")):
        image = Image.open(image_file)
    elif image_file.startswith("data:"):
        image_file = image_file.split(",")[1]
        image = Image.open(BytesIO(base64.b64decode(image_file)))
    elif image_file.startswith("video:"):
        image_file = image_file.replace("video:", "")
        image, image_size = decode_video_base64(image_file)
    elif isinstance(image_file, str):
        image = Image.open(BytesIO(base64.b64decode(image_file)))
    else:
        raise ValueError(f"Invalid image: {image}")

    # if image_size is None:
    #     image_size = image.size
    return image, image_size


def suppress_other_loggers():
    from vllm.logger import logger as vllm_default_logger

    vllm_default_logger.setLevel(logging.WARN)
    logging.getLogger("vllm.distributed.device_communicators.pynccl").setLevel(
        logging.WARN
    )
    logging.getLogger("vllm.distributed.device_communicators.shm_broadcast").setLevel(
        logging.WARN
    )

    warnings.filterwarnings(
        "ignore", category=UserWarning, message="The given NumPy array is not writable"
    )


def assert_pkg_version(pkg: str, min_version: str, message: str):
    try:
        installed_version = version(pkg)
        if pkg_version.parse(installed_version) < pkg_version.parse(min_version):
            raise Exception(
                f"{pkg} is installed with version {installed_version}, which "
                f"is less than the minimum required version {min_version}. " + message
            )
    except PackageNotFoundError:
        raise Exception(
            f"{pkg} with minimum required version {min_version} is not installed. "
            + message
        )


def kill_process_tree(parent_pid, include_parent: bool = True, skip_pid: int = None):
    """Kill the process and all its child processes."""
    if parent_pid is None:
        parent_pid = os.getpid()
        include_parent = False

    try:
        itself = psutil.Process(parent_pid)
    except psutil.NoSuchProcess:
        return

    children = itself.children(recursive=True)
    for child in children:
        if child.pid == skip_pid:
            continue
        try:
            child.kill()
        except psutil.NoSuchProcess:
            pass

    if include_parent:
        try:
            itself.kill()

            # Sometime processes cannot be killed with SIGKILL (e.g, PID=1 launched by kubernetes),
            # so we send an additional signal to kill them.
            itself.send_signal(signal.SIGQUIT)
        except psutil.NoSuchProcess:
            pass


def monkey_patch_p2p_access_check():
    """
    Monkey patch the slow p2p access check.
    NOTE: We assume the p2p access is always allowed, which can be wrong for some setups.
    """

    import sglang.srt.distributed.device_communicators.custom_all_reduce_utils as tgt

    setattr(tgt, "gpu_p2p_access_check", lambda *arg, **kwargs: True)

    # Suppress the warnings from this delete function when using sglang.bench_one_batch
    from sglang.srt.distributed.device_communicators.custom_all_reduce import (
        CustomAllreduce,
    )

    setattr(CustomAllreduce, "__del__", lambda *args, **kwargs: None)


def monkey_patch_vllm_gguf_config():
    from vllm.model_executor.layers.quantization.gguf import (
        GGUFConfig,
        GGUFEmbeddingMethod,
        GGUFLinearMethod,
    )

    from sglang.srt.layers.linear import LinearBase
    from sglang.srt.layers.vocab_parallel_embedding import VocabParallelEmbedding

    def get_quant_method_with_embedding_replaced(
        self, layer: torch.nn.Module, prefix: str
    ) -> Optional["QuantizeMethodBase"]:
        if isinstance(layer, LinearBase):
            return GGUFLinearMethod(self)
        elif isinstance(layer, VocabParallelEmbedding):
            # patch to own VocabParallelEmbedding
            return GGUFEmbeddingMethod(self)
        return None

    setattr(GGUFConfig, "get_quant_method", get_quant_method_with_embedding_replaced)


def maybe_set_triton_cache_manager() -> None:
    """Set environment variable to tell Triton to use a
    custom cache manager"""
    cache_manger = os.environ.get("TRITON_CACHE_MANAGER", None)
    if cache_manger is None:
        manager = "sglang.srt.utils:CustomCacheManager"
        logger.info("Setting Triton cache manager to: %s", manager)
        os.environ["TRITON_CACHE_MANAGER"] = manager


class CustomCacheManager(FileCacheManager):
    # Adapted from: https://github.com/tdoublep/vllm/blob/3307522289fdfefe323b6c00d0db696651989a2f/vllm/triton_utils/custom_cache_manager.py
    def __init__(self, key, override=False, dump=False):

        self.key = key
        self.lock_path = None
        if dump:
            self.cache_dir = default_dump_dir()
            self.cache_dir = os.path.join(self.cache_dir, self.key)
            self.lock_path = os.path.join(self.cache_dir, "lock")
            os.makedirs(self.cache_dir, exist_ok=True)
        elif override:
            self.cache_dir = default_override_dir()
            self.cache_dir = os.path.join(self.cache_dir, self.key)
        else:
            # create cache directory if it doesn't exist
            self.cache_dir = (
                os.getenv("TRITON_CACHE_DIR", "").strip() or default_cache_dir()
            )
            if self.cache_dir:
                self.cache_dir = f"{self.cache_dir}_{os.getpid()}"
                self.cache_dir = os.path.join(self.cache_dir, self.key)
                self.lock_path = os.path.join(self.cache_dir, "lock")
                os.makedirs(self.cache_dir, exist_ok=True)
            else:
                raise RuntimeError("Could not create or locate cache dir")


def set_ulimit(target_soft_limit=65535):
    resource_type = resource.RLIMIT_NOFILE
    current_soft, current_hard = resource.getrlimit(resource_type)

    if current_soft < target_soft_limit:
        try:
            resource.setrlimit(resource_type, (target_soft_limit, current_hard))
        except ValueError as e:
            logger.warning(f"Fail to set RLIMIT_NOFILE: {e}")


def add_api_key_middleware(app, api_key: str):
    @app.middleware("http")
    async def authentication(request, call_next):
        if request.method == "OPTIONS":
            return await call_next(request)
        if request.url.path.startswith("/health"):
            return await call_next(request)
        if request.headers.get("Authorization") != "Bearer " + api_key:
            return ORJSONResponse(content={"error": "Unauthorized"}, status_code=401)
        return await call_next(request)


def prepare_model_and_tokenizer(model_path: str, tokenizer_path: str):
    if get_bool_env_var("SGLANG_USE_MODELSCOPE"):
        if not os.path.exists(model_path):
            from modelscope import snapshot_download

            model_path = snapshot_download(model_path)
            tokenizer_path = snapshot_download(
                tokenizer_path, ignore_patterns=["*.bin", "*.safetensors"]
            )
    return model_path, tokenizer_path


class NewLineFormatter(logging.Formatter):
    """Adds logging prefix to newlines to align multi-line messages."""
    def __init__(self, fmt, datefmt=None, style="%"):
        logging.Formatter.__init__(self, fmt, datefmt, style)

    def format(self, record):
        msg = logging.Formatter.format(self, record)
        if record.message != "":
            parts = msg.split(record.message)
            msg = msg.replace("\n", "\r\n" + parts[0])
        return msg


def configure_logger(server_args, prefix: str = ""):
    _FORMAT = f"%(asctime)s %(levelname)s %(process)d [%(filename)s:%(lineno)d] %(message)s"
    _DATE_FORMAT = "%Y-%m-%d %H:%M:%S"
    DEFAULT_LOGGING_CONFIG = {
        "formatters": {
            "sglang": {
                "class": "sglang.srt.utils.NewLineFormatter",
                "datefmt": _DATE_FORMAT,
                "format": _FORMAT,
            },
        },
        "handlers": {
            "sglang": {
                "class": "logging.handlers.TimedRotatingFileHandler",
                "formatter": "sglang",
                "level": server_args.log_level.upper(),
                "filename": "/home/admin/logs/sglang.log",
                "when": "D",
                "interval": 1,
                "backupCount": 10,
            },
        },
        "loggers": {
            "sglang": {
                "handlers": ["sglang"],
                "level": server_args.log_level.upper(),
                "propagate": False,
            },
        },
        "version": 1,
        "disable_existing_loggers": False
    }
    logging.config.dictConfig(DEFAULT_LOGGING_CONFIG)


# source: https://github.com/vllm-project/vllm/blob/93b38bea5dd03e1b140ca997dfaadef86f8f1855/vllm/lora/utils.py#L9
def replace_submodule(
    model: nn.Module, module_name: str, new_module: nn.Module
) -> nn.Module:
    """Replace a submodule in a model with a new module."""
    parent = model.get_submodule(".".join(module_name.split(".")[:-1]))
    target_name = module_name.split(".")[-1]
    setattr(parent, target_name, new_module)
    return new_module


def set_weight_attrs(
    weight: torch.Tensor,
    weight_attrs: Optional[Dict[str, Any]],
):
    """Set attributes on a weight tensor.

    This method is used to set attributes on a weight tensor. This method
    will not overwrite existing attributes.

    Args:
        weight: The weight tensor.
        weight_attrs: A dictionary of attributes to set on the weight tensor.
    """
    if weight_attrs is None:
        return
    for key, value in weight_attrs.items():
        assert not hasattr(weight, key), f"Overwriting existing tensor attribute: {key}"
        setattr(weight, key, value)


def broadcast_pyobj(
    data: List[Any],
    rank: int,
    dist_group: Optional[torch.distributed.ProcessGroup] = None,
    src: int = 0,
):
    """Broadcast inputs from rank=0 to all other ranks with torch.dist backend."""

    if rank == 0:
        if len(data) == 0:
            tensor_size = torch.tensor([0], dtype=torch.long)
            dist.broadcast(tensor_size, src=src, group=dist_group)
        else:
            serialized_data = pickle.dumps(data)
            size = len(serialized_data)
            tensor_data = torch.ByteTensor(
                np.frombuffer(serialized_data, dtype=np.uint8)
            )
            tensor_size = torch.tensor([size], dtype=torch.long)

            dist.broadcast(tensor_size, src=src, group=dist_group)
            dist.broadcast(tensor_data, src=src, group=dist_group)
        return data
    else:
        tensor_size = torch.tensor([0], dtype=torch.long)
        dist.broadcast(tensor_size, src=src, group=dist_group)
        size = tensor_size.item()

        if size == 0:
            return []

        tensor_data = torch.empty(size, dtype=torch.uint8)
        dist.broadcast(tensor_data, src=src, group=dist_group)

        serialized_data = bytes(tensor_data.cpu().numpy())
        data = pickle.loads(serialized_data)
        return data


step_counter = 0


def pytorch_profile(name, func, *args, data_size=-1):
    """
    Args:
        name (string): the name of recorded function.
        func: the function to be profiled.
        args: the arguments of the profiled function.
        data_size (int): some measurement of the computation complexity.
            Usually, it could be the batch size.
    """
    global step_counter
    os.makedirs("trace", exist_ok=True)
    with profile(
        activities=[ProfilerActivity.CPU, ProfilerActivity.CUDA],
        # schedule=torch.profiler.schedule(wait=1, warmup=1, active=3, repeat=2),
        # on_trace_ready=tensorboard_trace_handler('./log_dir'),
        record_shapes=True,
        profile_memory=True,
        with_stack=True,
    ) as prof:
        with record_function(name):
            with open(f"trace/size_{step_counter}.json", "w") as f:
                json.dump({"size": data_size}, f)
            result = func(*args)
    prof.export_chrome_trace(f"trace/{name}_{step_counter}.json")
    step_counter += 1
    return result


def first_rank_print(*args, **kwargs):
    if torch.cuda.current_device() == 0:
        print(*args, **kwargs)
    else:
        pass


def get_zmq_socket(
    context: zmq.Context, socket_type: zmq.SocketType, endpoint: str, bind: bool
):
    mem = psutil.virtual_memory()
    total_mem = mem.total / 1024**3
    available_mem = mem.available / 1024**3
    if total_mem > 32 and available_mem > 16:
        buf_size = int(0.5 * 1024**3)
    else:
        buf_size = -1

    socket = context.socket(socket_type)
    if socket_type == zmq.PUSH:
        socket.setsockopt(zmq.SNDHWM, 0)
        socket.setsockopt(zmq.SNDBUF, buf_size)
    elif socket_type == zmq.PULL:
        socket.setsockopt(zmq.RCVHWM, 0)
        socket.setsockopt(zmq.RCVBUF, buf_size)
    else:
        raise ValueError(f"Unsupported socket type: {socket_type}")

    if bind:
        socket.bind(endpoint)
    else:
        socket.connect(endpoint)

    return socket


def dump_to_file(dirpath, name, value):
    from vllm.distributed import get_tensor_model_parallel_rank

    if get_tensor_model_parallel_rank() != 0:
        return

    os.makedirs(dirpath, exist_ok=True)
    if value.dtype is torch.bfloat16:
        value = value.float()
    value = value.cpu().numpy()
    output_filename = os.path.join(dirpath, f"pytorch_dump_{name}.npy")
    logger.info(f"Dump a tensor to {output_filename}. Shape = {value.shape}")
    np.save(output_filename, value)


def is_triton_3():
    return triton.__version__.startswith("3.")


def maybe_torch_compile(*args, **kwargs):
    """
    torch.compile does not work for triton 2.2.0, which is needed in xlm1's jax.
    Therefore, we disable it here.
    """

    def decorator(func):
        if is_triton_3():
            return torch.compile(*args, **kwargs)(func)
        return func

    return decorator


def delete_directory(dirpath):
    try:
        # This will remove the directory and all its contents
        shutil.rmtree(dirpath)
    except OSError as e:
        print(f"Warning: {dirpath} : {e.strerror}")


# Temporary directory for prometheus multiprocess mode
# Cleaned up automatically when this object is garbage collected
prometheus_multiproc_dir: tempfile.TemporaryDirectory


def set_prometheus_multiproc_dir():
    # Set prometheus multiprocess directory
    # sglang uses prometheus multiprocess mode
    # we need to set this before importing prometheus_client
    # https://prometheus.github.io/client_python/multiprocess/
    global prometheus_multiproc_dir

    if "PROMETHEUS_MULTIPROC_DIR" in os.environ:
        logger.info("User set PROMETHEUS_MULTIPROC_DIR detected.")
        prometheus_multiproc_dir = tempfile.TemporaryDirectory(
            dir=os.environ["PROMETHEUS_MULTIPROC_DIR"]
        )
    else:
        prometheus_multiproc_dir = tempfile.TemporaryDirectory()
        os.environ["PROMETHEUS_MULTIPROC_DIR"] = prometheus_multiproc_dir.name
    logger.info(f"PROMETHEUS_MULTIPROC_DIR: {os.environ['PROMETHEUS_MULTIPROC_DIR']}")


def add_prometheus_middleware(app):
    # We need to import prometheus_client after setting the env variable `PROMETHEUS_MULTIPROC_DIR`
    from prometheus_client import CollectorRegistry, make_asgi_app, multiprocess

    registry = CollectorRegistry()
    multiprocess.MultiProcessCollector(registry)
    metrics_route = Mount("/metrics", make_asgi_app(registry=registry))

    # Workaround for 307 Redirect for /metrics
    metrics_route.path_regex = re.compile("^/metrics(?P<path>.*)$")
    app.routes.append(metrics_route)


def bind_port(port):
    """Bind to a specific port, assuming it's available."""
    sock = socket.socket(socket.AF_INET, socket.SOCK_STREAM)
    sock.setsockopt(socket.SOL_SOCKET, socket.SO_REUSEADDR, 1)  # Allows address reuse
    sock.bind(("", port))
    sock.listen(1)
    return sock


def get_amdgpu_memory_capacity():
    try:
        # Run rocm-smi and capture the output
        result = subprocess.run(
            [
                "rocminfo | grep 'gfx' -A 100 | grep 'Pool 1' -A 5 | grep 'Size:' | awk '{print $2}'"
            ],
            stdout=subprocess.PIPE,
            stderr=subprocess.PIPE,
            shell=True,
            text=True,
        )
        if result.returncode != 0:
            raise RuntimeError(f"rocm-smi error: {result.stderr.strip()}")

        # Parse the output to extract memory values in MiB
        memory_values = [
            float(mem.split("(")[0].strip()) / 1024
            for mem in result.stdout.strip().split("\n")
        ]

        if not memory_values:
            raise ValueError("No GPU memory values found.")

        # Return the minimum memory value
        return min(memory_values)

    except FileNotFoundError:
        raise RuntimeError(
            "rocm-smi not found. Ensure AMD ROCm drivers are installed and accessible."
        )


def get_nvgpu_memory_capacity():
    try:
        # Run nvidia-smi and capture the output
        result = subprocess.run(
            ["nvidia-smi", "--query-gpu=memory.total", "--format=csv,noheader,nounits"],
            stdout=subprocess.PIPE,
            stderr=subprocess.PIPE,
            text=True,
        )

        if result.returncode != 0:
            raise RuntimeError(f"nvidia-smi error: {result.stderr.strip()}")

        # Parse the output to extract memory values
        memory_values = [
            float(mem)
            for mem in result.stdout.strip().split("\n")
            if re.match(r"^\d+(\.\d+)?$", mem.strip())
        ]

        if not memory_values:
            raise ValueError("No GPU memory values found.")

        # Return the minimum memory value
        return min(memory_values)

    except FileNotFoundError:
        raise RuntimeError(
            "nvidia-smi not found. Ensure NVIDIA drivers are installed and accessible."
        )


def get_hpu_memory_capacity():
    try:
        # Run hl-smi and capture the output
        result = subprocess.run(
            ["hl-smi --query | grep 'Total'"],
            stdout=subprocess.PIPE,
            stderr=subprocess.PIPE,
            shell=True,
            text=True,
        )

        if result.returncode != 0:
            raise RuntimeError(f"hl-smi error: {result.stderr.strip()}")

        # Parse the output to extract memory values in MiB
        memory_values = [
            float(mem.split(" ")[-2]) for mem in result.stdout.strip().split("\n")
        ]

        if not memory_values:
            raise ValueError("No GPU memory values found.")

        # Return the minimum memory value
        return min(memory_values)

    except FileNotFoundError:
        raise RuntimeError(
            "hl-smi not found. Ensure Habana drivers are installed and accessible."
        )


# Copy from pytorch and OpenRLHF to allow creating multiple main groups.
# https://github.com/pytorch/pytorch/blob/main/torch/distributed/distributed_c10d.py
# https://github.com/OpenRLHF/OpenRLHF/blob/main/openrlhf/utils/distributed_util.py
def init_custom_process_group(
    backend=None,
    init_method=None,
    timeout=None,
    world_size=-1,
    rank=-1,
    store=None,
    group_name=None,
    pg_options=None,
):
    from torch.distributed.distributed_c10d import (
        Backend,
        PrefixStore,
        _new_process_group_helper,
        _world,
        default_pg_timeout,
        rendezvous,
    )

    assert (store is None) or (
        init_method is None
    ), "Cannot specify both init_method and store."

    if store is not None:
        assert world_size > 0, "world_size must be positive if using store"
        assert rank >= 0, "rank must be non-negative if using store"
    elif init_method is None:
        init_method = "env://"

    if backend:
        backend = Backend(backend)
    else:
        backend = Backend("undefined")

    if timeout is None:
        timeout = default_pg_timeout

    # backward compatible API
    if store is None:
        rendezvous_iterator = rendezvous(init_method, rank, world_size, timeout=timeout)
        store, rank, world_size = next(rendezvous_iterator)
        store.set_timeout(timeout)

        # Use a PrefixStore to avoid accidental overrides of keys used by
        # different systems (e.g. RPC) in case the store is multi-tenant.
        store = PrefixStore(group_name, store)

    # NOTE: The pg_options parameter was renamed into backend_options in PyTorch 2.6.0
    # https://github.com/pytorch/pytorch/commit/a0c7029a75628cd5fa8df83c0de0ea98ee7fd844
    # We need to determine the appropriate parameter name based on PyTorch version
    pg_options_param_name = (
        "backend_options" if str(torch.__version__) >= "2.6" else "pg_options"
    )
    pg, _ = _new_process_group_helper(
        world_size,
        rank,
        [],
        backend,
        store,
        group_name=group_name,
        **{pg_options_param_name: pg_options},
        timeout=timeout,
    )

    _world.pg_group_ranks[pg] = {i: i for i in range(world_size)}

    return pg


def crash_on_warnings():
    # Crash on warning if we are running CI tests
    return get_bool_env_var("SGLANG_IS_IN_CI")


def print_warning_once(msg: str) -> None:
    # Set the stacklevel to 2 to print the caller's line info
    logger.warning(msg, stacklevel=2)


def get_device_name(device_id: int = 0) -> str:
    if hasattr(torch, "cuda") and torch.cuda.is_available():
        return torch.cuda.get_device_name(device_id)

    if hasattr(torch, "xpu") and torch.xpu.is_available():
        return torch.xpu.get_device_name(device_id)

    if hasattr(torch, "hpu") and torch.hpu.is_available():
        return torch.hpu.get_device_name(device_id)


def get_device_capability(device_id: int = 0) -> Tuple[int, int]:
    major, minor = None, None
    if hasattr(torch, "cuda") and torch.cuda.is_available():
        major, minor = torch.cuda.get_device_capability(device_id)

    if hasattr(torch, "xpu") and torch.xpu.is_available():
        major, minor, *_ = torch.xpu.get_device_capability(device_id)["version"].split(
            "."
        )
        major, minor = int(major), int(minor)

    # TODO(HandH1998): `get_device_capability` is not supported by `torch.hpu` for now.
    # Update this once the support is available.
    if hasattr(torch, "hpu") and torch.hpu.is_available():
        try:
            major, minor = torch.hpu.get_device_capability(device_id)
        except Exception as e:
            raise RuntimeError(
                f"An error occurred while getting device capability of hpu: {e}."
            ) from e

    return major, minor


def get_compiler_backend() -> str:
    if hasattr(torch, "hpu") and torch.hpu.is_available():
        return "hpu_backend"

    return "inductor"


sglang_lib = Library("sglang", "FRAGMENT")  # noqa


# Some backends use pytorch version < 2.4.0 which doesn't
# support `torch.library.custom_op`.
def supports_custom_op() -> bool:
    return hasattr(torch.library, "custom_op")


def direct_register_custom_op(
    op_name: str,
    op_func: Callable,
    mutates_args: List[str],
    fake_impl: Optional[Callable] = None,
    target_lib: Optional[Library] = None,
):
    """
    `torch.library.custom_op` can have significant overhead because it
    needs to consider complicated dispatching logic. This function
    directly registers a custom op and dispatches it to the CUDA backend.
    See https://gist.github.com/youkaichao/ecbea9ec9fc79a45d2adce1784d7a9a5
    for more details.

    By default, the custom op is registered to the vLLM library. If you
    want to register it to a different library, you can pass the library
    object to the `target_lib` argument.

    IMPORTANT: the lifetime of the operator is tied to the lifetime of the
    library object. If you want to bind the operator to a different library,
    make sure the library object is alive when the operator is used.
    """
    import torch.library

    if hasattr(torch.library, "infer_schema"):
        schema_str = torch.library.infer_schema(op_func, mutates_args=mutates_args)
    else:
        # for pytorch 2.4
        import torch._custom_op.impl

        schema_str = torch._custom_op.impl.infer_schema(op_func, mutates_args)

    my_lib = target_lib or sglang_lib
    my_lib.define(op_name + schema_str)
    my_lib.impl(op_name, op_func, "CUDA")
    if fake_impl is not None:
        my_lib._register_fake(op_name, fake_impl)


def set_gpu_proc_affinity(
    tp_size: int,
    nnodes: int,
    gpu_id: int,
):
    # current process
    pid = os.getpid()
    p = psutil.Process(pid)

    tp_size_per_node = tp_size // nnodes

    # total physical cores
    total_pcores = psutil.cpu_count(logical=False)
    # physical cores per TP (N.B. more Cores than GPUs on node)
    num_cores_bind = total_pcores // tp_size_per_node

    # able to handle multiple DP per node
    start_cpu_id = (gpu_id * num_cores_bind) % total_pcores
    end_cpu_id = start_cpu_id + num_cores_bind

    if psutil.cpu_count() != psutil.cpu_count(logical=False):
        # HT on
        upper_cpu_ids = [id for id in range(start_cpu_id, end_cpu_id)]
        lower_cpu_ids = [id + total_pcores for id in range(start_cpu_id, end_cpu_id)]
        bind_cpu_ids = list(itertools.chain(upper_cpu_ids, lower_cpu_ids))
    else:
        # HT off
        bind_cpu_ids = [id for id in range(start_cpu_id, end_cpu_id)]

    # set cpu_affinity to current process
    p.cpu_affinity(bind_cpu_ids)
    logger.info(f"Process {pid} gpu_id {gpu_id} is running on CPUs: {p.cpu_affinity()}")


def get_bool_env_var(name: str, default: str = "false") -> bool:
    value = os.getenv(name, default)
    return value.lower() in ("true", "1")


@lru_cache(maxsize=8)
def _cuda_device_count_stateless(cuda_visible_devices: Optional[str] = None) -> int:
    # Note: cuda_visible_devices is not used, but we keep it as an argument for
    # LRU Cache purposes.

    # Code below is based on
    # https://github.com/pytorch/pytorch/blob/
    # c1cd946818442aca8c7f812b16d187ce1586c3bc/
    # torch/cuda/__init__.py#L831C1-L831C17
    import torch.version

    if not torch.cuda._is_compiled():
        return 0
    if is_hip():
        # ROCm uses amdsmi instead of nvml for stateless device count
        # This requires a sufficiently modern version of Torch 2.4.0
        raw_count = (
            torch.cuda._device_count_amdsmi()
            if (hasattr(torch.cuda, "_device_count_amdsmi"))
            else -1
        )
    else:
        raw_count = torch.cuda._device_count_nvml()
    r = torch._C._cuda_getDeviceCount() if raw_count < 0 else raw_count
    return r


# Adapted from https://github.com/vllm-project/vllm/blob/a6221a144af772fd1a68fe7e627935dc53e81738/vllm/utils.py
def cuda_device_count_stateless() -> int:
    """Get number of CUDA devices, caching based on the value of
    CUDA_VISIBLE_DEVICES at the time of call.

    This should be used instead of torch.cuda.device_count()
    unless CUDA_VISIBLE_DEVICES has already been set to the desired
    value."""

    # This can be removed and simply replaced with torch.cuda.get_device_count
    # after https://github.com/pytorch/pytorch/pull/122815 is released.
    return _cuda_device_count_stateless(os.environ.get("CUDA_VISIBLE_DEVICES", None))


def dataclass_to_string_truncated(data, max_length=2048):
    if isinstance(data, str):
        if len(data) > max_length:
            half_length = max_length // 2
            return f"{repr(data[:half_length])} ... {repr(data[-half_length:])}"
        else:
            return f"{repr(data)}"
    elif isinstance(data, (list, tuple)):
        if len(data) > max_length:
            half_length = max_length // 2
            return str(data[:half_length]) + " ... " + str(data[-half_length:])
        else:
            return str(data)
    elif isinstance(data, dict):
        return (
            "{"
            + ", ".join(
                f"'{k}': {dataclass_to_string_truncated(v, max_length)}"
                for k, v in data.items()
            )
            + "}"
        )
    elif dataclasses.is_dataclass(data):
        fields = dataclasses.fields(data)
        return (
            f"{data.__class__.__name__}("
            + ", ".join(
                f"{f.name}={dataclass_to_string_truncated(getattr(data, f.name), max_length)}"
                for f in fields
            )
            + ")"
        )
    else:
        return str(data)


TOOLS_TAG_LIST = ["<|plugin|>", "<function=", "<tool_call>", "<|python_tag|>"]


def parse_tool_response(text, tools, **kwargs):
    """Parse model response containing tool information.

    Args:
        text(str): model response in string format
        tools(List): tools from user request
    """
    if "<|plugin|>" in text:  # internlm2
        text, action = text.split("<|action_start|><|plugin|>")
        action = action.split("<|action_end|>".strip())[0]
        action = action[action.find("{") :]
        action = json.loads(action)
        name, parameters = action["name"], json.dumps(
            action.get("parameters", action.get("arguments", {})), ensure_ascii=False
        )
        call_info_list = [(name, parameters)]
    elif "<function=" in text:  # llama3.1
        action, _ = text.split("</function>")
        parameters = action[action.find("{") :]
        name = action.split("<function=")[1].split(">{")[0]
        call_info_list = [(name, parameters)]
    elif "<tool_call>" in text and "</tool_call>" in text:  # qwen2.5
        # get tool_call in text
        pattern = r"<tool_call>(.*?)</tool_call>"
        match_result_list = re.findall(pattern, text, re.DOTALL)
        call_info_list = []
        for match_result in match_result_list:
            action = json.loads(match_result)
            call_info_list.append(
                (action["name"], json.dumps(action["arguments"], ensure_ascii=False))
            )
        # get text outside of tags
        if not text.startswith("<tool_call>"):
            text = text[: text.find("<tool_call>")]
        elif not text.endswith("</tool_call>"):
            text = text[text.rfind("</tool_call>") + len("</tool_call>") :]
        else:
            text = ""
    elif "<|python_tag|>" in text:  # llama3.2
        _, action = text.split("<|python_tag|>")
        action = json.loads(action)
        name, parameters = action["name"], json.dumps(
            action.get("parameters", action.get("arguments", {})), ensure_ascii=False
        )
        call_info_list = [(name, parameters)]
    else:
        raise RuntimeError(f"Unexpected model response: {text}")

    call_info_list = [
        (
            [tool.function.name for tool in tools].index(call_info[0]),
            call_info[0],
            call_info[1],
        )
        for call_info in call_info_list
    ]
    return text, call_info_list


def permute_weight(x: torch.Tensor) -> torch.Tensor:
    b_ = x.shape[0]
    n_ = x.shape[1]
    k_ = x.shape[2]

    x_ = x
    if x.dtype == torch.bfloat16 or x.dtype == torch.float16:
        x_ = x_.view(int(b_), int(n_ / 16), 16, int(k_ / 32), 4, 8)
    elif x.dtype == torch.float8_e4m3fnuz or x.dtype == torch.int8:
        x_ = x_.view(int(b_), int(n_ / 16), 16, int(k_ / 64), 4, 16)
    else:
        return x_

    x_ = x_.permute(0, 1, 3, 4, 2, 5)
    x_ = x_.contiguous()
    x_ = x_.view(*x.shape)
    return x_


class MultiprocessingSerializer:
    @staticmethod
    def serialize(obj):
        buf = io.BytesIO()
        ForkingPickler(buf).dump(obj)
        buf.seek(0)
        return buf.read()

    @staticmethod
    def deserialize(data):
        return ForkingPickler.loads(data)


def debug_timing(func):
    # todo: replace with a more organized instrumentation
    def wrapper(*args, **kwargs):
        if logger.isEnabledFor(logging.DEBUG):
            tic = torch.cuda.Event(enable_timing=True)
            toc = torch.cuda.Event(enable_timing=True)
            tic.record()
            result = func(*args, **kwargs)
            toc.record()
            torch.cuda.synchronize()  # Ensure all CUDA operations are complete
            elapsed = tic.elapsed_time(toc)
            indices = kwargs.get("indices", args[1] if len(args) > 1 else None)
            num_tokens = len(indices) if indices is not None else 0
            throughput = num_tokens / elapsed * 1000 if elapsed > 0 else 0
            logger.debug(
                f"Transfer time: {elapsed} ms, throughput: {throughput} tokens/s"
            )
            return result
        else:
            return func(*args, **kwargs)

    return wrapper


def nullable_str(val: str):
    if not val or val == "None":
        return None
    return val


def set_uvicorn_logging_configs():
    LOGGING_CONFIG["formatters"]["default"][
        "fmt"
    ] = "[%(asctime)s] %(levelprefix)s %(message)s"
    LOGGING_CONFIG["formatters"]["default"]["datefmt"] = "%Y-%m-%d %H:%M:%S"
    LOGGING_CONFIG["formatters"]["access"][
        "fmt"
    ] = '[%(asctime)s] %(levelprefix)s %(client_addr)s - "%(request_line)s" %(status_code)s'
    LOGGING_CONFIG["formatters"]["access"]["datefmt"] = "%Y-%m-%d %H:%M:%S"
<<<<<<< HEAD
    # handler
    LOGGING_CONFIG["handlers"] = {
        "default": {
            "formatter": "default",
            "class": "logging.handlers.TimedRotatingFileHandler",
            "filename": "/home/admin/logs/sglang_gw.log",
            "when": "D",
            "interval": 1,
            "backupCount": 10,
        },
        "access": {
            "formatter": "access",
            "class": "logging.handlers.TimedRotatingFileHandler",
            "filename": "/home/admin/logs/sglang_gw.log",
            "when": "D",
            "interval": 1,
            "backupCount": 10,
        },
    }
=======


def get_ip() -> str:
    # SGLANG_HOST_IP env can be ignore
    host_ip = os.getenv("SGLANG_HOST_IP", "") or os.getenv("HOST_IP", "")
    if host_ip:
        return host_ip

    # IP is not set, try to get it from the network interface

    # try ipv4
    s = socket.socket(socket.AF_INET, socket.SOCK_DGRAM)
    try:
        s.connect(("8.8.8.8", 80))  # Doesn't need to be reachable
        return s.getsockname()[0]
    except Exception:
        pass

    # try ipv6
    try:
        s = socket.socket(socket.AF_INET6, socket.SOCK_DGRAM)
        # Google's public DNS server, see
        # https://developers.google.com/speed/public-dns/docs/using#addresses
        s.connect(("2001:4860:4860::8888", 80))  # Doesn't need to be reachable
        return s.getsockname()[0]
    except Exception:
        pass

    warnings.warn(
        "Failed to get the IP address, using 0.0.0.0 by default."
        "The value can be set by the environment variable"
        " SGLANG_HOST_IP or HOST_IP.",
        stacklevel=2,
    )
    return "0.0.0.0"


def get_open_port() -> int:

    port = os.getenv("SGLANG_PORT")
    if port is not None:
        while True:
            try:
                with socket.socket(socket.AF_INET, socket.SOCK_STREAM) as s:
                    s.bind(("", port))
                    return port
            except OSError:
                port += 1  # Increment port number if already in use
                logger.info("Port %d is already in use, trying port %d", port - 1, port)
    # try ipv4
    try:
        with socket.socket(socket.AF_INET, socket.SOCK_STREAM) as s:
            s.bind(("", 0))
            return s.getsockname()[1]
    except OSError:
        # try ipv6
        with socket.socket(socket.AF_INET6, socket.SOCK_STREAM) as s:
            s.bind(("", 0))
            return s.getsockname()[1]


def is_valid_ipv6_address(address: str) -> bool:
    try:
        ipaddress.IPv6Address(address)
        return True
    except ValueError:
        return False
>>>>>>> b730aa6b
<|MERGE_RESOLUTION|>--- conflicted
+++ resolved
@@ -1412,7 +1412,6 @@
         "fmt"
     ] = '[%(asctime)s] %(levelprefix)s %(client_addr)s - "%(request_line)s" %(status_code)s'
     LOGGING_CONFIG["formatters"]["access"]["datefmt"] = "%Y-%m-%d %H:%M:%S"
-<<<<<<< HEAD
     # handler
     LOGGING_CONFIG["handlers"] = {
         "default": {
@@ -1432,7 +1431,6 @@
             "backupCount": 10,
         },
     }
-=======
 
 
 def get_ip() -> str:
@@ -1499,5 +1497,4 @@
         ipaddress.IPv6Address(address)
         return True
     except ValueError:
-        return False
->>>>>>> b730aa6b
+        return False
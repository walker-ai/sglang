# Copyright 2023-2024 SGLang Team
# Licensed under the Apache License, Version 2.0 (the "License");
# you may not use this file except in compliance with the License.
# You may obtain a copy of the License at
#
#     http://www.apache.org/licenses/LICENSE-2.0
#
# Unless required by applicable law or agreed to in writing, software
# distributed under the License is distributed on an "AS IS" BASIS,
# WITHOUT WARRANTIES OR CONDITIONS OF ANY KIND, either express or implied.
# See the License for the specific language governing permissions and
# limitations under the License.
# ==============================================================================
"""Common utilities."""

import base64
import builtins
import ctypes
import dataclasses
import importlib
import io
import ipaddress
import itertools
import json
import logging
import os
import pickle
import random
import re
import resource
import shutil
import signal
import socket
import subprocess
import sys
import tempfile
import threading
import time
import traceback
import warnings
from contextlib import contextmanager
from enum import Enum
from functools import lru_cache
from importlib.metadata import PackageNotFoundError, version
from importlib.util import find_spec
from io import BytesIO
from json import JSONDecodeError
from multiprocessing.reduction import ForkingPickler
from pathlib import Path
from typing import (
    Any,
    Callable,
    Dict,
    Generic,
    List,
    Optional,
    Protocol,
    Set,
    Tuple,
    TypeVar,
    Union,
)

import numpy as np
import psutil
import requests
import torch
import torch.distributed
import torch.distributed as dist
import triton
import zmq
from fastapi.responses import ORJSONResponse
from packaging import version as pkg_version
from PIL import Image
from starlette.routing import Mount
from torch import nn
from torch.func import functional_call
from torch.library import Library
from torch.profiler import ProfilerActivity, profile, record_function
from torch.utils._contextlib import _DecoratorContextManager
from triton.runtime.cache import (
    FileCacheManager,
    default_cache_dir,
    default_dump_dir,
    default_override_dir,
)

logger = logging.getLogger(__name__)

show_time_cost = False
time_infos = {}

HIP_FP8_E4M3_FNUZ_MAX = 224.0

_warned_bool_env_var_keys = set()


def get_bool_env_var(name: str, default: str = "false") -> bool:
    value = os.getenv(name, default)
    value = value.lower()

    truthy_values = ("true", "1")
    falsy_values = ("false", "0")

    if (value not in truthy_values) and (value not in falsy_values):
        if value not in _warned_bool_env_var_keys:
            logger.warning(
                f"get_bool_env_var({name}) see non-understandable value={value} and treat as false"
            )
        _warned_bool_env_var_keys.add(value)

    return value in truthy_values


def get_int_env_var(name: str, default: int = 0) -> int:
    value = os.getenv(name)
    if value is None or not value.strip():
        return default
    try:
        return int(value)
    except ValueError:
        return default


# https://pytorch.org/docs/stable/notes/hip.html#checking-for-hip
def is_hip() -> bool:
    return torch.version.hip is not None


if is_hip():
    FP8_E4M3_MAX = HIP_FP8_E4M3_FNUZ_MAX
else:
    FP8_E4M3_MAX = torch.finfo(torch.float8_e4m3fn).max

FP8_E4M3_MIN = -FP8_E4M3_MAX

builtins.FP8_E4M3_MAX = FP8_E4M3_MAX
builtins.FP8_E4M3_MIN = FP8_E4M3_MIN


def is_cuda():
    return torch.cuda.is_available() and torch.version.cuda


def is_cuda_alike():
    return is_cuda() or is_hip()


def is_hpu() -> bool:
    return hasattr(torch, "hpu") and torch.hpu.is_available()


def is_xpu() -> bool:
    return hasattr(torch, "xpu") and torch.xpu.is_available()


def is_npu() -> bool:
    return hasattr(torch, "npu") and torch.npu.is_available()


def is_flashinfer_available():
    """
    Check whether flashinfer is available.
    As of Oct. 6, 2024, it is only available on NVIDIA GPUs.
    """
    if not get_bool_env_var("SGLANG_IS_FLASHINFER_AVAILABLE", default="true"):
        return False
    return importlib.util.find_spec("flashinfer") is not None and is_cuda()


_ENABLE_TORCH_INFERENCE_MODE = get_bool_env_var(
    "SGLANG_ENABLE_TORCH_INFERENCE_MODE", "false"
)


class DynamicGradMode(_DecoratorContextManager):
    """
    A combination of torch.no_grad and torch.inference_mode,
    with their behavior controlled by an environment variable. Just refer to them.
    """

    @staticmethod
    def set_inference_mode(mode: bool):
        if isinstance(mode, bool):
            global _ENABLE_TORCH_INFERENCE_MODE

            _ENABLE_TORCH_INFERENCE_MODE = mode
        else:
            logger.warning("mode is not a boolean object")

    def __init__(self, mode=True):
        if not torch._jit_internal.is_scripting():
            super().__init__()
        if _ENABLE_TORCH_INFERENCE_MODE:
            self.mode = mode
        else:
            self.prev = False

    def __new__(cls, mode_or_orig_func=True if _ENABLE_TORCH_INFERENCE_MODE else None):
        if mode_or_orig_func is None or isinstance(mode_or_orig_func, bool):
            return super().__new__(cls)
        return cls()(mode_or_orig_func)

    def __enter__(self) -> None:
        if _ENABLE_TORCH_INFERENCE_MODE:
            self._inference_mode_context = torch._C._InferenceMode(self.mode)
            self._inference_mode_context.__enter__()
        else:
            self.prev = torch.is_grad_enabled()
            torch.set_grad_enabled(False)

    def __exit__(self, exc_type: Any, exc_value: Any, traceback: Any) -> None:
        if _ENABLE_TORCH_INFERENCE_MODE:
            self._inference_mode_context.__exit__(exc_type, exc_value, traceback)
        else:
            torch.set_grad_enabled(self.prev)

    def clone(self) -> "DynamicGradMode":
        r"""
        Create a copy of this class
        """
        if _ENABLE_TORCH_INFERENCE_MODE:
            return self.__class__(self.mode)
        else:
            return self.__class__()


def enable_show_time_cost():
    global show_time_cost
    show_time_cost = True


class TimeInfo:
    def __init__(self, name, interval=0.1, color=0, indent=0):
        self.name = name
        self.interval = interval
        self.color = color
        self.indent = indent

        self.acc_time = 0
        self.last_acc_time = 0

    def check(self):
        if self.acc_time - self.last_acc_time > self.interval:
            self.last_acc_time = self.acc_time
            return True
        return False

    def pretty_print(self):
        print(f"\x1b[{self.color}m", end="")
        print("-" * self.indent * 2, end="")
        print(f"{self.name}: {self.acc_time:.3f}s\x1b[0m")


def mark_start(name, interval=0.1, color=0, indent=0):
    global time_infos, show_time_cost
    if not show_time_cost:
        return
    torch.cuda.synchronize()
    if time_infos.get(name, None) is None:
        time_infos[name] = TimeInfo(name, interval, color, indent)
    time_infos[name].acc_time -= time.perf_counter()


def mark_end(name):
    global time_infos, show_time_cost
    if not show_time_cost:
        return
    torch.cuda.synchronize()
    time_infos[name].acc_time += time.perf_counter()
    if time_infos[name].check():
        time_infos[name].pretty_print()


def calculate_time(show=False, min_cost_ms=0.0):
    def wrapper(func):
        def inner_func(*args, **kwargs):
            torch.cuda.synchronize()
            if show:
                start_time = time.perf_counter()
            result = func(*args, **kwargs)
            torch.cuda.synchronize()
            if show:
                cost_time = (time.perf_counter() - start_time) * 1000
                if cost_time > min_cost_ms:
                    print(f"Function {func.__name__} took {cost_time} ms to run.")
            return result

        return inner_func

    return wrapper


def get_available_gpu_memory(
    device, gpu_id, distributed=False, empty_cache=True, cpu_group=None
):
    """
    Get available memory for cuda:gpu_id device.
    When distributed is True, the available memory is the minimum available memory of all GPUs.
    """
    if device == "cuda":
        num_gpus = torch.cuda.device_count()
        assert gpu_id < num_gpus

        if torch.cuda.current_device() != gpu_id:
            print(
                f"WARNING: current device is not {gpu_id}, but {torch.cuda.current_device()}, ",
                "which may cause useless memory allocation for torch CUDA context.",
            )

        if empty_cache:
            torch.cuda.empty_cache()
        free_gpu_memory, _ = torch.cuda.mem_get_info(gpu_id)

    elif device == "xpu":
        num_gpus = torch.xpu.device_count()
        assert gpu_id < num_gpus

        if torch.xpu.current_device() != gpu_id:
            print(
                f"WARNING: current device is not {gpu_id}, but {torch.xpu.current_device()}, ",
                "which may cause useless memory allocation for torch XPU context.",
            )

        if empty_cache:
            torch.xpu.empty_cache()
        used_memory = torch.xpu.memory_allocated()
        total_gpu_memory = torch.xpu.get_device_properties(gpu_id).total_memory
        free_gpu_memory = total_gpu_memory - used_memory

    elif device == "hpu":
        num_gpus = torch.hpu.device_count()
        assert gpu_id < num_gpus

        if torch.hpu.current_device() != gpu_id:
            print(
                f"WARNING: current device is not {gpu_id}, but {torch.hpu.current_device()}, ",
                "which may cause useless memory allocation for torch HPU context.",
            )

        free_gpu_memory, total_gpu_memory = torch.hpu.mem_get_info()

    elif device == "cpu":
        # TODO: rename the variables in the current function to be not GPU specific
        free_gpu_memory = psutil.virtual_memory().available
    elif device == "npu":
        num_gpus = torch.npu.device_count()
        assert gpu_id < num_gpus

        if torch.npu.current_device() != gpu_id:
            print(
                f"WARNING: current device is not {gpu_id}, but {torch.npu.current_device()}, ",
                "which may cause useless memory allocation for torch NPU context.",
            )
        free_gpu_memory, total_gpu_memory = torch.npu.mem_get_info()

    if distributed:
        tensor = torch.tensor(free_gpu_memory, dtype=torch.float32)
        torch.distributed.all_reduce(
            tensor, op=torch.distributed.ReduceOp.MIN, group=cpu_group
        )
        free_gpu_memory = tensor.item()

    return free_gpu_memory / (1 << 30)


def is_pin_memory_available() -> bool:
    return torch.cuda.is_available()


_CPU_OFFLOAD_BYTES = 0
_CPU_OFFLOAD_MAX_BYTES = 0


def set_cpu_offload_max_bytes(max_bytes: int) -> None:
    global _CPU_OFFLOAD_MAX_BYTES, _CPU_OFFLOAD_BYTES
    _CPU_OFFLOAD_BYTES = 0
    _CPU_OFFLOAD_MAX_BYTES = max_bytes


def maybe_offload_to_cpu(module: torch.nn.Module) -> torch.nn.Module:
    device = next(module.parameters()).device

    if device == torch.device("cpu"):
        return module

    global _CPU_OFFLOAD_MAX_BYTES, _CPU_OFFLOAD_BYTES
    if _CPU_OFFLOAD_BYTES >= _CPU_OFFLOAD_MAX_BYTES:
        return module

    pin_memory = is_pin_memory_available()
    # offload parameters to CPU
    # use pin_memory if possible, which helps cudagraph capture speed
    offloaded_parameters = False
    for p in module.parameters():
        if _CPU_OFFLOAD_BYTES >= _CPU_OFFLOAD_MAX_BYTES:
            # we use per-parameter offloading
            # one module might have some parameters offloaded and some not
            break

        # `torch.empty_like` does not support `pin_memory` argument
        cpu_data = torch.empty_strided(
            size=p.data.size(),
            stride=p.data.stride(),
            dtype=p.data.dtype,
            layout=p.data.layout,
            device="cpu",
            pin_memory=pin_memory,
        )
        cpu_data.copy_(p.data)
        p.data = cpu_data
        _CPU_OFFLOAD_BYTES += p.data.numel() * p.data.element_size()
        offloaded_parameters = True

    if offloaded_parameters:
        original_forward = module.forward

        def forward(*args, **kwargs):
            module.forward = original_forward
            device_state = {
                # here we blindly call `to(device)`
                # if the parameter is already on the device, it will be a no-op
                k: v.to(device, non_blocking=True)
                for k, v in module.state_dict().items()
            }
            output = functional_call(module, device_state, args=args, kwargs=kwargs)
            module.forward = forward
            return output

        module.forward = forward

    return module


class LayerFn(Protocol):

    def __call__(self, layer_id: int, prefix: str) -> torch.nn.Module: ...


def make_layers(
    num_hidden_layers: int,
    layer_fn: LayerFn,
    pp_rank: Optional[int] = None,
    pp_size: Optional[int] = None,
    prefix: str = "",
    return_tuple: bool = False,
) -> Tuple[int, int, torch.nn.ModuleList]:
    """Make a list of layers with the given layer function"""
    # circula imports
    from sglang.srt.distributed import get_pp_indices
    from sglang.srt.layers.utils import PPMissingLayer

    assert not pp_size or num_hidden_layers >= pp_size
    start_layer, end_layer = (
        get_pp_indices(
            num_hidden_layers,
            pp_rank,
            pp_size,
        )
        if pp_rank is not None and pp_size is not None
        else (0, num_hidden_layers)
    )
    modules = torch.nn.ModuleList(
        [PPMissingLayer(return_tuple=return_tuple) for _ in range(start_layer)]
        + [
            maybe_offload_to_cpu(layer_fn(idx=idx, prefix=add_prefix(idx, prefix)))
            for idx in range(start_layer, end_layer)
        ]
        + [
            PPMissingLayer(return_tuple=return_tuple)
            for _ in range(end_layer, num_hidden_layers)
        ]
    )
    if pp_rank is None or pp_size is None:
        return modules
    return modules, start_layer, end_layer


def set_random_seed(seed: int) -> None:
    """Set the random seed for all libraries."""
    random.seed(seed)
    np.random.seed(seed)
    torch.manual_seed(seed)
    if torch.cuda.is_available():
        torch.cuda.manual_seed_all(seed)


def is_port_available(port):
    """Return whether a port is available."""
    with socket.socket(socket.AF_INET, socket.SOCK_STREAM) as s:
        try:
            s.setsockopt(socket.SOL_SOCKET, socket.SO_REUSEADDR, 1)
            s.bind(("", port))
            s.listen(1)
            return True
        except socket.error:
            return False
        except OverflowError:
            return False


def decode_video_base64(video_base64):
    from PIL import Image

    # Decode the base64 string
    video_bytes = base64.b64decode(video_base64)

    # Placeholder for the start indices of each PNG image
    img_starts = []

    frame_format = "PNG"  # str(os.getenv('FRAME_FORMAT', "JPEG"))

    assert frame_format in [
        "PNG",
        "JPEG",
    ], "FRAME_FORMAT must be either 'PNG' or 'JPEG'"

    if frame_format == "PNG":
        # Find each PNG start signature to isolate images
        i = 0
        while i < len(video_bytes) - 7:  # Adjusted for the length of the PNG signature
            # Check if we found the start of a PNG file
            if (
                video_bytes[i] == 0x89
                and video_bytes[i + 1] == 0x50
                and video_bytes[i + 2] == 0x4E
                and video_bytes[i + 3] == 0x47
                and video_bytes[i + 4] == 0x0D
                and video_bytes[i + 5] == 0x0A
                and video_bytes[i + 6] == 0x1A
                and video_bytes[i + 7] == 0x0A
            ):
                img_starts.append(i)
                i += 8  # Skip the PNG signature
            else:
                i += 1
    else:
        # Find each JPEG start (0xFFD8) to isolate images
        i = 0
        while (
            i < len(video_bytes) - 1
        ):  # Adjusted for the length of the JPEG SOI signature
            # Check if we found the start of a JPEG file
            if video_bytes[i] == 0xFF and video_bytes[i + 1] == 0xD8:
                img_starts.append(i)
                # Move to the next byte to continue searching for the next image start
                i += 2
            else:
                i += 1

    frames = []
    for start_idx in img_starts:
        # Assuming each image is back-to-back, the end of one image is the start of another
        # The last image goes until the end of the byte string
        end_idx = (
            img_starts[img_starts.index(start_idx) + 1]
            if img_starts.index(start_idx) + 1 < len(img_starts)
            else len(video_bytes)
        )
        img_bytes = video_bytes[start_idx:end_idx]

        # Convert bytes to a PIL Image
        img = Image.open(BytesIO(img_bytes))

        # Convert PIL Image to a NumPy array
        frame = np.array(img)

        # Append the frame to the list of frames
        frames.append(frame)

    # Ensure there's at least one frame to avoid errors with np.stack
    if frames:
        return np.stack(frames, axis=0), img.size
    else:
        return np.array([]), (
            0,
            0,
        )  # Return an empty array and size tuple if no frames were found


def load_audio(audio_file: str, sr: int = 16000, mono: bool = True) -> np.ndarray:
    # Use soundfile here, since librosa use it under the hood,
    # and librosa will not support audio loading in the future
    import soundfile as sf
    from scipy.signal import resample

    # Load audio data
    if isinstance(audio_file, bytes):
        audio, original_sr = sf.read(BytesIO(audio_file))
    elif audio_file.startswith("data:"):
        audio_file = audio_file.split(",")[1]
        audio, original_sr = sf.read(BytesIO(base64.b64decode(audio_file)))
    elif audio_file.startswith("http://") or audio_file.startswith("https://"):
        timeout = int(os.getenv("REQUEST_TIMEOUT", "5"))
        response = requests.get(audio_file, stream=True, timeout=timeout)
        audio_file = BytesIO(response.content)
        response.close()
        audio, original_sr = sf.read(audio_file)
    elif isinstance(audio_file, str):
        audio, original_sr = sf.read(audio_file)
    else:
        raise ValueError(f"Invalid audio format: {audio_file}")

    # Resample audio if the original sample rate is different from the desired sample rate
    if original_sr != sr:
        num_samples = int(len(audio) * float(sr) / original_sr)
        audio = resample(audio, num_samples)

    # Convert to mono if requested and audio is stereo
    if mono and len(audio.shape) > 1:
        audio = np.mean(audio, axis=1)

    return audio


def encode_video(video_path, frame_count_limit=None):
    # Lazy import because decord is not available on some arm platforms.
    from decord import VideoReader, cpu

    if not os.path.exists(video_path):
        logger.error(f"Video {video_path} does not exist")
        return []

    if frame_count_limit == 0:
        return []

    def uniform_sample(l, n):
        gap = len(l) / n
        idxs = [int(i * gap + gap / 2) for i in range(n)]
        return [l[i] for i in idxs]

    vr = VideoReader(video_path, ctx=cpu(0))
    sample_fps = round(vr.get_avg_fps() / 1)  # FPS
    frame_indices = [i for i in range(0, len(vr), sample_fps)]
    if frame_count_limit is not None and len(frame_indices) > frame_count_limit:
        frame_indices = uniform_sample(frame_indices, frame_count_limit)

    frames = vr.get_batch(frame_indices).asnumpy()
    frames = [Image.fromarray(v.astype("uint8")) for v in frames]
    return frames


def load_image(
    image_file: Union[Image.Image, str, bytes],
) -> tuple[Image.Image, tuple[int, int]]:
    image = image_size = None
    if isinstance(image_file, Image.Image):
        image = image_file
        image_size = (image.width, image.height)
    elif isinstance(image_file, bytes):
        image = Image.open(BytesIO(image_file))
    elif image_file.startswith("http://") or image_file.startswith("https://"):
        timeout = int(os.getenv("REQUEST_TIMEOUT", "3"))
        response = requests.get(image_file, stream=True, timeout=timeout).raw
        image = Image.open(response)
        response.close()
    elif image_file.lower().endswith(("png", "jpg", "jpeg", "webp", "gif")):
        image = Image.open(image_file)
    elif image_file.startswith("data:"):
        image_file = image_file.split(",")[1]
        image = Image.open(BytesIO(base64.b64decode(image_file)))
    elif image_file.startswith("video:"):
        image_file = image_file.replace("video:", "")
        image, image_size = decode_video_base64(image_file)
    elif isinstance(image_file, str):
        image = Image.open(BytesIO(base64.b64decode(image_file)))
    else:
        raise ValueError(f"Invalid image: {image}")

    return image, image_size


def suppress_other_loggers():
    warnings.filterwarnings(
        "ignore", category=UserWarning, message="The given NumPy array is not writable"
    )

    try:
        from vllm.logger import logger as vllm_default_logger
    except ImportError:
        return

    vllm_default_logger.setLevel(logging.WARN)
    logging.getLogger("vllm.distributed.device_communicators.pynccl").setLevel(
        logging.WARN
    )
    logging.getLogger("vllm.distributed.device_communicators.shm_broadcast").setLevel(
        logging.WARN
    )
    logging.getLogger("vllm.config").setLevel(logging.ERROR)


def assert_pkg_version(pkg: str, min_version: str, message: str):
    try:
        installed_version = version(pkg)
        if pkg_version.parse(installed_version) < pkg_version.parse(min_version):
            raise Exception(
                f"{pkg} is installed with version {installed_version}, which "
                f"is less than the minimum required version {min_version}. " + message
            )
    except PackageNotFoundError:
        raise Exception(
            f"{pkg} with minimum required version {min_version} is not installed. "
            + message
        )


def kill_process_tree(parent_pid, include_parent: bool = True, skip_pid: int = None):
    """Kill the process and all its child processes."""
    # Remove sigchld handler to avoid spammy logs.
    if threading.current_thread() is threading.main_thread():
        signal.signal(signal.SIGCHLD, signal.SIG_DFL)

    if parent_pid is None:
        parent_pid = os.getpid()
        include_parent = False

    try:
        itself = psutil.Process(parent_pid)
    except psutil.NoSuchProcess:
        return

    children = itself.children(recursive=True)
    for child in children:
        if child.pid == skip_pid:
            continue
        try:
            child.kill()
        except psutil.NoSuchProcess:
            pass

    if include_parent:
        try:
            if parent_pid == os.getpid():
                itself.kill()
                sys.exit(0)

            itself.kill()

            # Sometime processes cannot be killed with SIGKILL (e.g, PID=1 launched by kubernetes),
            # so we send an additional signal to kill them.
            itself.send_signal(signal.SIGQUIT)
        except psutil.NoSuchProcess:
            pass


def monkey_patch_p2p_access_check():
    """
    Monkey patch the slow p2p access check.
    NOTE: We assume the p2p access is always allowed, which can be wrong for some setups.
    """

    import sglang.srt.distributed.device_communicators.custom_all_reduce_utils as tgt

    setattr(tgt, "gpu_p2p_access_check", lambda *arg, **kwargs: True)

    # Suppress the warnings from this delete function when using sglang.bench_one_batch
    from sglang.srt.distributed.device_communicators.custom_all_reduce import (
        CustomAllreduce,
    )

    setattr(CustomAllreduce, "__del__", lambda *args, **kwargs: None)


def monkey_patch_vllm_gguf_config():
    try:
        from vllm.model_executor.layers.quantization.gguf import (
            GGUFConfig,
            GGUFEmbeddingMethod,
            GGUFLinearMethod,
        )
    except ImportError:
        return

    from sglang.srt.layers.linear import LinearBase
    from sglang.srt.layers.vocab_parallel_embedding import VocabParallelEmbedding

    def get_quant_method_with_embedding_replaced(
        self, layer: torch.nn.Module, prefix: str
    ) -> Optional["QuantizeMethodBase"]:
        if isinstance(layer, LinearBase):
            return GGUFLinearMethod(self)
        elif isinstance(layer, VocabParallelEmbedding):
            # patch to own VocabParallelEmbedding
            return GGUFEmbeddingMethod(self)
        return None

    setattr(GGUFConfig, "get_quant_method", get_quant_method_with_embedding_replaced)


def maybe_set_triton_cache_manager() -> None:
    """Set environment variable to tell Triton to use a
    custom cache manager"""
    cache_manger = os.environ.get("TRITON_CACHE_MANAGER", None)
    if cache_manger is None:
        manager = "sglang.srt.utils:CustomCacheManager"
        logger.info("Setting Triton cache manager to: %s", manager)
        os.environ["TRITON_CACHE_MANAGER"] = manager


class CustomCacheManager(FileCacheManager):
    # Adapted from: https://github.com/tdoublep/vllm/blob/3307522289fdfefe323b6c00d0db696651989a2f/vllm/triton_utils/custom_cache_manager.py
    def __init__(self, key, override=False, dump=False):

        self.key = key
        self.lock_path = None
        if dump:
            self.cache_dir = default_dump_dir()
            self.cache_dir = os.path.join(self.cache_dir, self.key)
            self.lock_path = os.path.join(self.cache_dir, "lock")
            os.makedirs(self.cache_dir, exist_ok=True)
        elif override:
            self.cache_dir = default_override_dir()
            self.cache_dir = os.path.join(self.cache_dir, self.key)
        else:
            # create cache directory if it doesn't exist
            self.cache_dir = (
                os.getenv("TRITON_CACHE_DIR", "").strip() or default_cache_dir()
            )
            if self.cache_dir:
                self.cache_dir = f"{self.cache_dir}_{os.getpid()}"
                self.cache_dir = os.path.join(self.cache_dir, self.key)
                self.lock_path = os.path.join(self.cache_dir, "lock")
                os.makedirs(self.cache_dir, exist_ok=True)
            else:
                raise RuntimeError("Could not create or locate cache dir")


def set_ulimit(target_soft_limit=65535):
    resource_type = resource.RLIMIT_NOFILE
    current_soft, current_hard = resource.getrlimit(resource_type)

    if current_soft < target_soft_limit:
        try:
            resource.setrlimit(resource_type, (target_soft_limit, current_hard))
        except ValueError as e:
            logger.warning(f"Fail to set RLIMIT_NOFILE: {e}")


def add_api_key_middleware(app, api_key: str):
    @app.middleware("http")
    async def authentication(request, call_next):
        if request.method == "OPTIONS":
            return await call_next(request)
        if request.url.path.startswith("/health"):
            return await call_next(request)
        if request.url.path.startswith("/metrics"):
            return await call_next(request)
        if request.headers.get("Authorization") != "Bearer " + api_key:
            return ORJSONResponse(content={"error": "Unauthorized"}, status_code=401)
        return await call_next(request)


def prepare_model_and_tokenizer(model_path: str, tokenizer_path: str):
    if get_bool_env_var("SGLANG_USE_MODELSCOPE"):
        if not os.path.exists(model_path):
            from modelscope import snapshot_download

            model_path = snapshot_download(model_path)
            tokenizer_path = snapshot_download(
                tokenizer_path, ignore_patterns=["*.bin", "*.safetensors"]
            )
    return model_path, tokenizer_path


class NewLineFormatter(logging.Formatter):
    """Adds logging prefix to newlines to align multi-line messages."""
    def __init__(self, fmt, datefmt=None, style="%"):
        logging.Formatter.__init__(self, fmt, datefmt, style)

    def format(self, record):
        msg = logging.Formatter.format(self, record)
        if record.message != "":
            parts = msg.split(record.message)
            msg = msg.replace("\n", "\r\n" + parts[0])
        return msg


def configure_logger(server_args, prefix: str = ""):
    import concurrent_log_handler  # noqa: F401
    _FORMAT = f"%(asctime)s %(levelname)s %(process)d [{prefix} %(filename)s:%(lineno)d] %(message)s"
    _DATE_FORMAT = "%Y-%m-%d %H:%M:%S"
    DEFAULT_LOGGING_CONFIG = {
        "formatters": {
            "sglang": {
                "class": "sglang.srt.utils.NewLineFormatter",
                "datefmt": _DATE_FORMAT,
                "format": _FORMAT,
            },
        },
        "handlers": {
            "sglang": {
                "class": "concurrent_log_handler.ConcurrentRotatingFileHandler",
                "formatter": "sglang",
                "level": server_args.log_level.upper(),
                "filename": "/home/admin/logs/sglang.log",
                "maxBytes": 104857600,  # 100*1024*1024=100 MiB
                "backupCount": 20,
            },
        },
        "loggers": {
            "sglang": {
                "handlers": ["sglang"],
                "level": server_args.log_level.upper(),
                "propagate": False,
            },
        },
        "version": 1,
        "disable_existing_loggers": False
    }
    logging.config.dictConfig(DEFAULT_LOGGING_CONFIG)


# source: https://github.com/vllm-project/vllm/blob/93b38bea5dd03e1b140ca997dfaadef86f8f1855/vllm/lora/utils.py#L9
def replace_submodule(
    model: nn.Module, module_name: str, new_module: nn.Module
) -> nn.Module:
    """Replace a submodule in a model with a new module."""
    parent = model.get_submodule(".".join(module_name.split(".")[:-1]))
    target_name = module_name.split(".")[-1]
    setattr(parent, target_name, new_module)
    return new_module


def set_weight_attrs(
    weight: torch.Tensor,
    weight_attrs: Optional[Dict[str, Any]],
):
    """Set attributes on a weight tensor.

    This method is used to set attributes on a weight tensor. This method
    will not overwrite existing attributes.

    Args:
        weight: The weight tensor.
        weight_attrs: A dictionary of attributes to set on the weight tensor.
    """
    if weight_attrs is None:
        return
    for key, value in weight_attrs.items():
        assert not hasattr(weight, key), f"Overwriting existing tensor attribute: {key}"
        setattr(weight, key, value)


def broadcast_pyobj(
    data: List[Any],
    rank: int,
    dist_group: Optional[torch.distributed.ProcessGroup] = None,
    src: int = 0,
    force_cpu_device: bool = True,
):
    """Broadcast inputs from src rank to all other ranks with torch.dist backend.
    The `rank` here refer to the source rank on global process group (regardless
    of dist_group argument).
    """
    device = torch.device(
        "cuda" if torch.cuda.is_available() and not force_cpu_device else "cpu"
    )

    if rank == src:
        if len(data) == 0:
            tensor_size = torch.tensor([0], dtype=torch.long, device=device)
            dist.broadcast(tensor_size, src=src, group=dist_group)
        else:
            serialized_data = pickle.dumps(data)
            size = len(serialized_data)

            tensor_data = torch.ByteTensor(
                np.frombuffer(serialized_data, dtype=np.uint8)
            ).to(device)
            tensor_size = torch.tensor([size], dtype=torch.long, device=device)

            dist.broadcast(tensor_size, src=src, group=dist_group)
            dist.broadcast(tensor_data, src=src, group=dist_group)
        return data
    else:
        tensor_size = torch.tensor([0], dtype=torch.long, device=device)
        dist.broadcast(tensor_size, src=src, group=dist_group)
        size = tensor_size.item()

        if size == 0:
            return []

        tensor_data = torch.empty(size, dtype=torch.uint8, device=device)
        dist.broadcast(tensor_data, src=src, group=dist_group)

        serialized_data = bytes(tensor_data.cpu().numpy())
        data = pickle.loads(serialized_data)
        return data


def point_to_point_pyobj(
    data: List[Any],
    rank: int,
    group: Optional[torch.distributed.ProcessGroup] = None,
    src: int = 0,
    dst: int = 1,
):
    """Send data from src to dst in group."""

    if rank == src:
        if len(data) == 0:
            tensor_size = torch.tensor([0], dtype=torch.long)
            dist.send(tensor_size, dst=dst, group=group)
        else:
            serialized_data = pickle.dumps(data)
            size = len(serialized_data)
            tensor_data = torch.ByteTensor(
                np.frombuffer(serialized_data, dtype=np.uint8)
            )
            tensor_size = torch.tensor([size], dtype=torch.long)

            dist.send(tensor_size, dst=dst, group=group)
            dist.send(tensor_data, dst=dst, group=group)
        return data

    elif rank == dst:
        tensor_size = torch.tensor([0], dtype=torch.long)
        dist.recv(tensor_size, src=src, group=group)
        size = tensor_size.item()

        if size == 0:
            return []

        tensor_data = torch.empty(size, dtype=torch.uint8)
        dist.recv(tensor_data, src=src, group=group)

        serialized_data = bytes(tensor_data.cpu().numpy())
        data = pickle.loads(serialized_data)
        return data

    # Other ranks in pp_group do nothing
    return []


step_counter = 0


def pytorch_profile(name, func, *args, data_size=-1):
    """
    Args:
        name (string): the name of recorded function.
        func: the function to be profiled.
        args: the arguments of the profiled function.
        data_size (int): some measurement of the computation complexity.
            Usually, it could be the batch size.
    """
    global step_counter
    os.makedirs("trace", exist_ok=True)
    with profile(
        activities=[ProfilerActivity.CPU, ProfilerActivity.CUDA],
        # schedule=torch.profiler.schedule(wait=1, warmup=1, active=3, repeat=2),
        # on_trace_ready=tensorboard_trace_handler('./log_dir'),
        record_shapes=True,
        profile_memory=True,
        with_stack=True,
    ) as prof:
        with record_function(name):
            with open(f"trace/size_{step_counter}.json", "w") as f:
                json.dump({"size": data_size}, f)
            result = func(*args)
    prof.export_chrome_trace(f"trace/{name}_{step_counter}.json")
    step_counter += 1
    return result


def get_zmq_socket(
    context: zmq.Context, socket_type: zmq.SocketType, endpoint: str, bind: bool
):
    mem = psutil.virtual_memory()
    total_mem = mem.total / 1024**3
    available_mem = mem.available / 1024**3
    if total_mem > 32 and available_mem > 16:
        buf_size = int(0.5 * 1024**3)
    else:
        buf_size = -1

    socket = context.socket(socket_type)
    if endpoint.find("[") != -1:
        socket.setsockopt(zmq.IPV6, 1)

    def set_send_opt():
        socket.setsockopt(zmq.SNDHWM, 0)
        socket.setsockopt(zmq.SNDBUF, buf_size)

    def set_recv_opt():
        socket.setsockopt(zmq.RCVHWM, 0)
        socket.setsockopt(zmq.RCVBUF, buf_size)

    if socket_type == zmq.PUSH:
        set_send_opt()
    elif socket_type == zmq.PULL:
        set_recv_opt()
    elif socket_type == zmq.DEALER:
        set_send_opt()
        set_recv_opt()
    else:
        raise ValueError(f"Unsupported socket type: {socket_type}")

    if bind:
        socket.bind(endpoint)
    else:
        socket.connect(endpoint)

    return socket


def dump_to_file(dirpath, name, value):
    from sglang.srt.distributed import get_tensor_model_parallel_rank

    if get_tensor_model_parallel_rank() != 0:
        return

    os.makedirs(dirpath, exist_ok=True)
    if value.dtype is torch.bfloat16:
        value = value.float()
    value = value.cpu().numpy()
    output_filename = os.path.join(dirpath, f"pytorch_dump_{name}.npy")
    logger.info(f"Dump a tensor to {output_filename}. Shape = {value.shape}")
    np.save(output_filename, value)


def is_triton_3():
    return triton.__version__.startswith("3.")


def maybe_torch_compile(*args, **kwargs):
    """
    torch.compile does not work for triton 2.2.0, which is needed in xlm1's jax.
    Therefore, we disable it here.
    """

    def decorator(func):
        if is_triton_3():
            return torch.compile(*args, **kwargs)(func)
        return func

    return decorator


def delete_directory(dirpath):
    try:
        # This will remove the directory and all its contents
        shutil.rmtree(dirpath)
    except OSError as e:
        print(f"Warning: {dirpath} : {e.strerror}")


# Temporary directory for prometheus multiprocess mode
# Cleaned up automatically when this object is garbage collected
prometheus_multiproc_dir: tempfile.TemporaryDirectory


def set_prometheus_multiproc_dir():
    # Set prometheus multiprocess directory
    # sglang uses prometheus multiprocess mode
    # we need to set this before importing prometheus_client
    # https://prometheus.github.io/client_python/multiprocess/
    global prometheus_multiproc_dir

    if "PROMETHEUS_MULTIPROC_DIR" in os.environ:
        logger.info("User set PROMETHEUS_MULTIPROC_DIR detected.")
        prometheus_multiproc_dir = tempfile.TemporaryDirectory(
            dir=os.environ["PROMETHEUS_MULTIPROC_DIR"]
        )
    else:
        prometheus_multiproc_dir = tempfile.TemporaryDirectory()
        os.environ["PROMETHEUS_MULTIPROC_DIR"] = prometheus_multiproc_dir.name
    logger.info(f"PROMETHEUS_MULTIPROC_DIR: {os.environ['PROMETHEUS_MULTIPROC_DIR']}")


def add_prometheus_middleware(app):
    # We need to import prometheus_client after setting the env variable `PROMETHEUS_MULTIPROC_DIR`
    from prometheus_client import CollectorRegistry, make_asgi_app, multiprocess

    registry = CollectorRegistry()
    multiprocess.MultiProcessCollector(registry)
    metrics_route = Mount("/metrics", make_asgi_app(registry=registry))

    # Workaround for 307 Redirect for /metrics
    metrics_route.path_regex = re.compile("^/metrics(?P<path>.*)$")
    app.routes.append(metrics_route)


def bind_port(port):
    """Bind to a specific port, assuming it's available."""
    sock = socket.socket(socket.AF_INET, socket.SOCK_STREAM)
    sock.setsockopt(socket.SOL_SOCKET, socket.SO_REUSEADDR, 1)  # Allows address reuse
    sock.bind(("", port))
    sock.listen(1)
    return sock


def get_amdgpu_memory_capacity():
    try:
        # Run rocm-smi and capture the output
        result = subprocess.run(
            [
                "rocminfo | grep 'gfx' -A 100 | grep 'Pool 1' -A 5 | grep 'Size:' | awk '{print $2}'"
            ],
            stdout=subprocess.PIPE,
            stderr=subprocess.PIPE,
            shell=True,
            text=True,
        )
        if result.returncode != 0:
            raise RuntimeError(f"rocm-smi error: {result.stderr.strip()}")

        # Parse the output to extract memory values in MiB
        memory_values = [
            float(mem.split("(")[0].strip()) / 1024
            for mem in result.stdout.strip().split("\n")
        ]

        if not memory_values:
            raise ValueError("No GPU memory values found.")

        # Return the minimum memory value
        return min(memory_values)

    except FileNotFoundError:
        raise RuntimeError(
            "rocm-smi not found. Ensure AMD ROCm drivers are installed and accessible."
        )


def get_device_sm():
    if torch.cuda.is_available():
        major, minor = torch.cuda.get_device_capability()
        return major * 10 + minor
    return 0


def get_nvgpu_memory_capacity():
    try:
        # Run nvidia-smi and capture the output
        result = subprocess.run(
            ["nvidia-smi", "--query-gpu=memory.total", "--format=csv,noheader,nounits"],
            stdout=subprocess.PIPE,
            stderr=subprocess.PIPE,
            text=True,
        )

        if result.returncode != 0:
            raise RuntimeError(f"nvidia-smi error: {result.stderr.strip()}")

        # Parse the output to extract memory values
        memory_values = [
            float(mem)
            for mem in result.stdout.strip().split("\n")
            if re.match(r"^\d+(\.\d+)?$", mem.strip())
        ]

        if not memory_values:
            raise ValueError("No GPU memory values found.")

        # Return the minimum memory value
        return min(memory_values)

    except FileNotFoundError:
        raise RuntimeError(
            "nvidia-smi not found. Ensure NVIDIA drivers are installed and accessible."
        )


def get_hpu_memory_capacity():
    try:
        # Run hl-smi and capture the output
        result = subprocess.run(
            ["hl-smi --query | grep 'Total'"],
            stdout=subprocess.PIPE,
            stderr=subprocess.PIPE,
            shell=True,
            text=True,
        )

        if result.returncode != 0:
            raise RuntimeError(f"hl-smi error: {result.stderr.strip()}")

        # Parse the output to extract memory values in MiB
        memory_values = [
            float(mem.split(" ")[-2]) for mem in result.stdout.strip().split("\n")
        ]

        if not memory_values:
            raise ValueError("No GPU memory values found.")

        # Return the minimum memory value
        return min(memory_values)

    except FileNotFoundError:
        raise RuntimeError(
            "hl-smi not found. Ensure Habana drivers are installed and accessible."
        )


def get_device_memory_capacity(device: str = None):
    if is_cuda():
        gpu_mem = get_nvgpu_memory_capacity()
    elif is_hip():
        gpu_mem = get_amdgpu_memory_capacity()
    elif device == "hpu":
        gpu_mem = get_hpu_memory_capacity()
    else:
        # GPU memory is not known yet or no GPU is available.
        gpu_mem = None

    return gpu_mem


# Copy from pytorch and OpenRLHF to allow creating multiple main groups.
# https://github.com/pytorch/pytorch/blob/main/torch/distributed/distributed_c10d.py
# https://github.com/OpenRLHF/OpenRLHF/blob/main/openrlhf/utils/distributed_util.py
def init_custom_process_group(
    backend=None,
    init_method=None,
    timeout=None,
    world_size=-1,
    rank=-1,
    store=None,
    group_name=None,
    pg_options=None,
):
    from torch.distributed.distributed_c10d import (
        Backend,
        PrefixStore,
        _new_process_group_helper,
        _world,
        default_pg_timeout,
        rendezvous,
    )

    assert (store is None) or (
        init_method is None
    ), "Cannot specify both init_method and store."

    if store is not None:
        assert world_size > 0, "world_size must be positive if using store"
        assert rank >= 0, "rank must be non-negative if using store"
    elif init_method is None:
        init_method = "env://"

    if backend:
        backend = Backend(backend)
    else:
        backend = Backend("undefined")

    if timeout is None:
        timeout = default_pg_timeout

    # backward compatible API
    if store is None:
        rendezvous_iterator = rendezvous(init_method, rank, world_size, timeout=timeout)
        store, rank, world_size = next(rendezvous_iterator)
        store.set_timeout(timeout)

        # Use a PrefixStore to avoid accidental overrides of keys used by
        # different systems (e.g. RPC) in case the store is multi-tenant.
        store = PrefixStore(group_name, store)

    # NOTE: The pg_options parameter was renamed into backend_options in PyTorch 2.6.0
    # https://github.com/pytorch/pytorch/commit/a0c7029a75628cd5fa8df83c0de0ea98ee7fd844
    # We need to determine the appropriate parameter name based on PyTorch version
    pg_options_param_name = (
        "backend_options" if str(torch.__version__) >= "2.6" else "pg_options"
    )
    pg, _ = _new_process_group_helper(
        world_size,
        rank,
        [],
        backend,
        store,
        group_name=group_name,
        **{pg_options_param_name: pg_options},
        timeout=timeout,
    )

    _world.pg_group_ranks[pg] = {i: i for i in range(world_size)}

    return pg


def crash_on_warnings():
    # Crash on warning if we are running CI tests
    return get_bool_env_var("SGLANG_IS_IN_CI")


def print_warning_once(msg: str) -> None:
    # Set the stacklevel to 2 to print the caller's line info
    logger.warning(msg, stacklevel=2)


def get_device_name(device_id: int = 0) -> str:
    if hasattr(torch, "cuda") and torch.cuda.is_available():
        device_name = torch.cuda.get_device_name(device_id)
        # 蚂蚁的H200卡型号是L20X😂
        device_name = device_name.replace('NVIDIA L20X', 'NVIDIA H200')
        return device_name

    if hasattr(torch, "xpu") and torch.xpu.is_available():
        return torch.xpu.get_device_name(device_id)

    if hasattr(torch, "hpu") and torch.hpu.is_available():
        return torch.hpu.get_device_name(device_id)

    if hasattr(torch, "npu") and torch.npu.is_available():
        return torch.npu.get_device_name(device_id)


@lru_cache(maxsize=1)
def is_habana_available() -> bool:
    return find_spec("habana_frameworks") is not None


@lru_cache(maxsize=8)
def get_device(device_id: Optional[int] = None) -> str:
    if hasattr(torch, "cuda") and torch.cuda.is_available():
        if device_id is None:
            return "cuda"
        return "cuda:{}".format(device_id)

    if hasattr(torch, "xpu") and torch.xpu.is_available():
        if device_id == None:
            return "xpu"
        return "xpu:{}".format(device_id)

    if is_habana_available():
        try:
            import habana_frameworks.torch.hpu

            if torch.hpu.is_available():
                if device_id == None:
                    return "hpu"
                return "hpu:{}".format(device_id)
        except ImportError as e:
            raise ImportError(
                "Habana frameworks detected, but failed to import 'habana_frameworks.torch.hpu'."
            )

    raise RuntimeError("No accelerator (CUDA, XPU, HPU) is available.")


@lru_cache(maxsize=1)
def get_device_count() -> int:
    if hasattr(torch, "cuda") and torch.cuda.is_available():
        try:
            return torch.cuda.device_count()
        except RuntimeError:
            return 0

    if hasattr(torch, "xpu") and torch.xpu.is_available():
        try:
            return torch.xpu.device_count()
        except RuntimeError:
            return 0

    if is_habana_available():
        try:
            import habana_frameworks.torch.hpu

            if torch.hpu.is_available():
                return torch.hpu.device_count()
        except (ImportError, RuntimeError):
            return 0

    return 0  # No accelerators available


def get_device_core_count(device_id: int = 0) -> int:
    if hasattr(torch, "cuda") and torch.cuda.is_available():
        return torch.cuda.get_device_properties(device_id).multi_processor_count

    return 0


def get_device_capability(device_id: int = 0) -> Tuple[int, int]:
    major, minor = None, None
    if hasattr(torch, "cuda") and torch.cuda.is_available():
        major, minor = torch.cuda.get_device_capability(device_id)

    if hasattr(torch, "xpu") and torch.xpu.is_available():
        major, minor, *_ = torch.xpu.get_device_capability(device_id)["version"].split(
            "."
        )
        major, minor = int(major), int(minor)

    if hasattr(torch, "hpu") and torch.hpu.is_available():
        try:
            # TODO(HandH1998): `get_device_capability` is not supported by `torch.hpu` for now.
            # Update this once the support is available.
            # major, minor = torch.hpu.get_device_capability(device_id)
            major, minor = None, None
        except Exception as e:
            raise RuntimeError(
                f"An error occurred while getting device capability of hpu: {e}."
            ) from e

    return major, minor


def get_compiler_backend() -> str:
    if hasattr(torch, "hpu") and torch.hpu.is_available():
        return "hpu_backend"

    if hasattr(torch, "npu") and torch.npu.is_available():
        import torchair

        config = torchair.CompilerConfig()
        npu_backend = torchair.get_npu_backend(compiler_config=config)
        return npu_backend

    return "inductor"


sglang_lib = Library("sglang", "FRAGMENT")  # noqa


# Some backends use pytorch version < 2.4.0 which doesn't
# support `torch.library.custom_op`.
def supports_custom_op() -> bool:
    return hasattr(torch.library, "custom_op")


def direct_register_custom_op(
    op_name: str,
    op_func: Callable,
    mutates_args: List[str],
    fake_impl: Optional[Callable] = None,
    target_lib: Optional[Library] = None,
):
    """
    `torch.library.custom_op` can have significant overhead because it
    needs to consider complicated dispatching logic. This function
    directly registers a custom op and dispatches it to the CUDA backend.
    See https://gist.github.com/youkaichao/ecbea9ec9fc79a45d2adce1784d7a9a5
    for more details.

    By default, the custom op is registered to the vLLM library. If you
    want to register it to a different library, you can pass the library
    object to the `target_lib` argument.

    IMPORTANT: the lifetime of the operator is tied to the lifetime of the
    library object. If you want to bind the operator to a different library,
    make sure the library object is alive when the operator is used.
    """
    import torch.library

    if hasattr(torch.library, "infer_schema"):
        schema_str = torch.library.infer_schema(op_func, mutates_args=mutates_args)
    else:
        # for pytorch 2.4
        import torch._custom_op.impl

        schema_str = torch._custom_op.impl.infer_schema(op_func, mutates_args)

    my_lib = target_lib or sglang_lib
    my_lib.define(op_name + schema_str)
    my_lib.impl(op_name, op_func, "CUDA")
    if fake_impl is not None:
        my_lib._register_fake(op_name, fake_impl)


def set_gpu_proc_affinity(
    tp_size: int,
    nnodes: int,
    gpu_id: int,
):
    # current process
    pid = os.getpid()
    p = psutil.Process(pid)

    tp_size_per_node = tp_size // nnodes

    # total physical cores
    total_pcores = psutil.cpu_count(logical=False)
    # physical cores per TP (N.B. more Cores than GPUs on node)
    num_cores_bind = total_pcores // tp_size_per_node

    # able to handle multiple DP per node
    start_cpu_id = (gpu_id * num_cores_bind) % total_pcores
    end_cpu_id = start_cpu_id + num_cores_bind

    if psutil.cpu_count() != psutil.cpu_count(logical=False):
        # HT on
        lower_cpu_ids = [id for id in range(start_cpu_id, end_cpu_id)]
        upper_cpu_ids = [id + total_pcores for id in range(start_cpu_id, end_cpu_id)]
        bind_cpu_ids = list(itertools.chain(lower_cpu_ids, upper_cpu_ids))
    else:
        # HT off
        bind_cpu_ids = [id for id in range(start_cpu_id, end_cpu_id)]

    # set cpu_affinity to current process
    p.cpu_affinity(bind_cpu_ids)
    logger.info(f"Process {pid} gpu_id {gpu_id} is running on CPUs: {p.cpu_affinity()}")


@lru_cache(maxsize=2)
def disable_request_logging() -> bool:
    return get_bool_env_var("SGLANG_DISABLE_REQUEST_LOGGING")


def dataclass_to_string_truncated(
    data, max_length=2048, skip_names: Optional[Set[str]] = None
):
    if skip_names is None:
        skip_names = set()
    if isinstance(data, str):
        if len(data) > max_length:
            half_length = max_length // 2
            return f"{repr(data[:half_length])} ... {repr(data[-half_length:])}"
        else:
            return f"{repr(data)}"
    elif isinstance(data, (list, tuple)):
        if len(data) > max_length:
            half_length = max_length // 2
            return str(data[:half_length]) + " ... " + str(data[-half_length:])
        else:
            return str(data)
    elif isinstance(data, dict):
        return (
            "{"
            + ", ".join(
                f"'{k}': {dataclass_to_string_truncated(v, max_length)}"
                for k, v in data.items()
                if k not in skip_names
            )
            + "}"
        )
    elif dataclasses.is_dataclass(data):
        fields = dataclasses.fields(data)
        return (
            f"{data.__class__.__name__}("
            + ", ".join(
                f"{f.name}={dataclass_to_string_truncated(getattr(data, f.name), max_length)}"
                for f in fields
                if f.name not in skip_names
            )
            + ")"
        )
    else:
        return str(data)


def permute_weight(x: torch.Tensor) -> torch.Tensor:
    b_ = x.shape[0]
    n_ = x.shape[1]
    k_ = x.shape[2]

    x_ = x
    if x.dtype == torch.bfloat16 or x.dtype == torch.float16:
        x_ = x_.view(int(b_), int(n_ / 16), 16, int(k_ / 32), 4, 8)
    elif x.dtype == torch.float8_e4m3fnuz or x.dtype == torch.int8:
        x_ = x_.view(int(b_), int(n_ / 16), 16, int(k_ / 64), 4, 16)
    else:
        # return x_
        x_ = x_.view(int(b_), int(n_ / 16), 16, int(k_ / 8), 2, 4)

    x_ = x_.permute(0, 1, 3, 4, 2, 5)
    x_ = x_.contiguous()
    x_ = x_.view(*x.shape)
    return x_


class MultiprocessingSerializer:
    @staticmethod
    def serialize(obj, output_str: bool = False):
        """
        Serialize a Python object using ForkingPickler.

        Args:
            obj: The object to serialize.
            output_str (bool): If True, return a base64-encoded string instead of raw bytes.

        Returns:
            bytes or str: The serialized object.
        """
        buf = io.BytesIO()
        ForkingPickler(buf).dump(obj)
        buf.seek(0)
        output = buf.read()

        if output_str:
            # Convert bytes to base64-encoded string
            output = base64.b64encode(output).decode("utf-8")

        return output

    @staticmethod
    def deserialize(data):
        """
        Deserialize a previously serialized object.

        Args:
            data (bytes or str): The serialized data, optionally base64-encoded.

        Returns:
            The deserialized Python object.
        """
        if isinstance(data, str):
            # Decode base64 string to bytes
            data = base64.b64decode(data)

        return ForkingPickler.loads(data)


def debug_timing(func):
    # todo: replace with a more organized instrumentation
    def wrapper(*args, **kwargs):
        if logger.isEnabledFor(logging.DEBUG):
            tic = torch.cuda.Event(enable_timing=True)
            toc = torch.cuda.Event(enable_timing=True)
            tic.record()
            result = func(*args, **kwargs)
            toc.record()
            toc.synchronize()  # Wait for the function to complete without synchronizing all ops on the GPU
            elapsed = tic.elapsed_time(toc)
            indices = kwargs.get("indices", args[1] if len(args) > 1 else None)
            num_tokens = len(indices) if indices is not None else 0
            throughput = num_tokens / elapsed * 1000 if elapsed > 0 else 0
            logger.debug(
                f"Transfer time: {elapsed} ms, throughput: {throughput} tokens/s"
            )
            return result
        else:
            return func(*args, **kwargs)

    return wrapper


def nullable_str(val: str):
    if not val or val == "None":
        return None
    return val


def pyspy_dump_schedulers():
    """py-spy dump on all scheduler in a local node."""
    try:
        pid = psutil.Process().pid
        # Command to run py-spy with the PID
        cmd = f"py-spy dump --pid {pid}"
        result = subprocess.run(
            cmd, shell=True, capture_output=True, text=True, check=True
        )
        logger.error(f"Pyspy dump for PID {pid}:\n{result.stdout}")
    except subprocess.CalledProcessError as e:
        logger.error(f"Pyspy failed to dump PID {pid}. Error: {e.stderr}")


def kill_itself_when_parent_died():
    if sys.platform == "linux":
        # sigkill this process when parent worker manager dies
        PR_SET_PDEATHSIG = 1
        libc = ctypes.CDLL("libc.so.6")
        libc.prctl(PR_SET_PDEATHSIG, signal.SIGKILL)
    else:
        logger.warning("kill_itself_when_parent_died is only supported in linux.")


def set_uvicorn_logging_configs():
    from uvicorn.config import LOGGING_CONFIG

    LOGGING_CONFIG["formatters"]["default"][
        "fmt"
    ] = "[%(asctime)s] %(levelprefix)s %(message)s"
    LOGGING_CONFIG["formatters"]["default"]["datefmt"] = "%Y-%m-%d %H:%M:%S"
    LOGGING_CONFIG["formatters"]["access"][
        "fmt"
    ] = '[%(asctime)s] %(levelprefix)s %(client_addr)s - "%(request_line)s" %(status_code)s'
    LOGGING_CONFIG["formatters"]["access"]["datefmt"] = "%Y-%m-%d %H:%M:%S"
    # handler
    LOGGING_CONFIG["handlers"] = {
        "default": {
            "formatter": "default",
            "class": "logging.handlers.TimedRotatingFileHandler",
            "filename": "/home/admin/logs/sglang_gw.log",
            "when": "D",
            "interval": 1,
            "backupCount": 10,
        },
        "access": {
            "formatter": "access",
            "class": "logging.handlers.TimedRotatingFileHandler",
            "filename": "/home/admin/logs/sglang_gw.log",
            "when": "D",
            "interval": 1,
            "backupCount": 10,
        },
    }


def get_ip() -> str:
    # SGLANG_HOST_IP env can be ignore
    host_ip = os.getenv("SGLANG_HOST_IP", "") or os.getenv("HOST_IP", "")
    if host_ip:
        return host_ip

    # IP is not set, try to get it from the network interface

    # try ipv4
    s = socket.socket(socket.AF_INET, socket.SOCK_DGRAM)
    try:
        s.connect(("8.8.8.8", 80))  # Doesn't need to be reachable
        return s.getsockname()[0]
    except Exception:
        pass

    # try ipv6
    try:
        s = socket.socket(socket.AF_INET6, socket.SOCK_DGRAM)
        # Google's public DNS server, see
        # https://developers.google.com/speed/public-dns/docs/using#addresses
        s.connect(("2001:4860:4860::8888", 80))  # Doesn't need to be reachable
        return s.getsockname()[0]
    except Exception:
        pass

    warnings.warn(
        "Failed to get the IP address, using 0.0.0.0 by default."
        "The value can be set by the environment variable"
        " SGLANG_HOST_IP or HOST_IP.",
        stacklevel=2,
    )
    return "0.0.0.0"


def get_open_port() -> int:
    port = os.getenv("SGLANG_PORT")
    if port is not None:
        port = int(port)
        while True:
            try:
                with socket.socket(socket.AF_INET, socket.SOCK_STREAM) as s:
                    s.bind(("", port))
                    return port
            except OSError:
                port += 1  # Increment port number if already in use
                logger.info("Port %d is already in use, trying port %d", port - 1, port)
    # try ipv4
    try:
        with socket.socket(socket.AF_INET, socket.SOCK_STREAM) as s:
            s.bind(("", 0))
            return s.getsockname()[1]
    except OSError:
        # try ipv6
        with socket.socket(socket.AF_INET6, socket.SOCK_STREAM) as s:
            s.bind(("", 0))
            return s.getsockname()[1]


def is_valid_ipv6_address(address: str) -> bool:
    try:
        ipaddress.IPv6Address(address)
        return True
    except ValueError:
        return False


def configure_ipv6(dist_init_addr):
    addr = dist_init_addr
    end = addr.find("]")
    if end == -1:
        raise ValueError("invalid IPv6 address format: missing ']'")

    host = addr[: end + 1]

    # this only validates the address without brackets: we still need the below checks.
    # if it's invalid, immediately raise an error so we know it's not formatting issues.
    if not is_valid_ipv6_address(host[1:end]):
        raise ValueError(f"invalid IPv6 address: {host}")

    port_str = None
    if len(addr) > end + 1:
        if addr[end + 1] == ":":
            port_str = addr[end + 2 :]
        else:
            raise ValueError("received IPv6 address format: expected ':' after ']'")

    if not port_str:
        raise ValueError(
            "a port must be specified in IPv6 address (format: [ipv6]:port)"
        )

    try:
        port = int(port_str)
    except ValueError:
        raise ValueError(f"invalid port in IPv6 address: '{port_str}'")
    return port, host


def rank0_log(msg: str):
    from sglang.srt.distributed import get_tensor_model_parallel_rank

    if get_tensor_model_parallel_rank() == 0:
        logger.info(msg)


def rank0_print(msg: str):
    from sglang.srt.distributed import get_tensor_model_parallel_rank

    if get_tensor_model_parallel_rank() == 0:
        print(msg, flush=True)


def get_cuda_version():
    if torch.version.cuda:
        return tuple(map(int, torch.version.cuda.split(".")))
    return (0, 0)


def launch_dummy_health_check_server(host, port):
    import asyncio

    import uvicorn
    from fastapi import FastAPI, Response

    app = FastAPI()

    @app.get("/health")
    async def health():
        """Check the health of the http server."""
        return Response(status_code=200)

    @app.get("/health_generate")
    async def health_generate():
        """Check the health of the http server."""
        return Response(status_code=200)

    config = uvicorn.Config(
        app,
        host=host,
        port=port,
        timeout_keep_alive=5,
        loop="auto",
        log_config=None,
        log_level="warning",
    )
    server = uvicorn.Server(config=config)

    try:
        loop = asyncio.get_running_loop()
        logger.info(
            f"Dummy health check server scheduled on existing loop at {host}:{port}"
        )
        loop.create_task(server.serve())

    except RuntimeError:
        logger.info(f"Starting dummy health check server at {host}:{port}")
        server.run()


def create_checksum(directory: str):
    raise NotImplementedError()


def set_cuda_arch():
    if is_flashinfer_available():
        capability = torch.cuda.get_device_capability()
        arch = f"{capability[0]}.{capability[1]}"
        os.environ["TORCH_CUDA_ARCH_LIST"] = f"{arch}{'+PTX' if arch == '9.0' else ''}"


def next_power_of_2(n: int):
    return 1 << (n - 1).bit_length() if n > 0 else 1


setattr(triton, "next_power_of_2", next_power_of_2)


@contextmanager
def empty_context(*args, **kwargs):
    try:
        # Setup code goes here
        yield
    finally:
        # Cleanup code goes here
        pass


def add_prefix(name: str, prefix: str) -> str:
    """Add a weight path prefix to a module name.

    Args:
        name: base module name.
        prefix: weight prefix str to added to the front of `name` concatenated with `.`.

    Returns:
        The string `prefix.name` if prefix is non-empty, otherwise just `name`.
    """
    return name if not prefix else f"{prefix}.{name}"


def is_remote_url(url: Union[str, Path]) -> bool:
    """
    Check if the URL is a remote URL of the format:
    <connector_type>://<host>:<port>/<model_name>
    """
    if isinstance(url, Path):
        return False

    pattern = r"(.+)://(.*)"
    m = re.match(pattern, url)
    return m is not None


def parse_connector_type(url: str) -> str:
    """
    Parse the connector type from the URL of the format:
    <connector_type>://<path>
    """
    pattern = r"(.+)://(.*)"
    m = re.match(pattern, url)
    if m is None:
        return ""

    return m.group(1)


def retry(
    fn,
    max_retry: int,
    initial_delay: float = 2.0,
    max_delay: float = 60.0,
    should_retry: Callable[[Any], bool] = lambda e: True,
):
    for try_index in itertools.count():
        try:
            return fn()
        except Exception as e:
            if try_index >= max_retry:
                raise Exception(f"retry() exceed maximum number of retries.")

            if not should_retry(e):
                raise Exception(f"retry() observe errors that should not be retried.")

            delay = min(initial_delay * (2**try_index), max_delay) * (
                0.75 + 0.25 * random.random()
            )

            logger.warning(
                f"retry() failed once ({try_index}th try, maximum {max_retry} retries). Will delay {delay:.2f}s and retry. Error: {e}"
            )
            traceback.print_exc()

            time.sleep(delay)


def flatten_nested_list(nested_list):
    if isinstance(nested_list, list):
        return [
            item for sublist in nested_list for item in flatten_nested_list(sublist)
        ]
    else:
        return [nested_list]


class DeepEPMode(Enum):
    normal = "normal"
    low_latency = "low_latency"
    auto = "auto"

    def enable_normal(self):
        return self in [DeepEPMode.normal, DeepEPMode.auto]

    def enable_low_latency(self):
        return self in [DeepEPMode.low_latency, DeepEPMode.auto]

    def resolve(self, forward_mode):
        if self != DeepEPMode.auto:
            return self

        if forward_mode.is_decode():
            return DeepEPMode.low_latency
        else:
            return DeepEPMode.normal


def is_non_idle_and_non_empty(forward_mode, hidden_states):
    return (
        (forward_mode is not None)
        and not forward_mode.is_idle()
        and hidden_states.shape[0] > 0
    )


def fast_topk(values, topk, dim):
    if topk == 1:
        # Use max along the specified dimension to get both value and index
        return torch.max(values, dim=dim, keepdim=True)
    else:
        # Use topk for efficiency with larger k values
        return torch.topk(values, topk, dim=dim)


def _check(cc_major):
    if not is_cuda():
        return False
    return torch.cuda.get_device_capability()[0] == cc_major and tuple(
        map(int, torch.version.cuda.split(".")[:2])
    ) >= (12, 3)


is_ampere_with_cuda_12_3 = lambda: _check(8)
is_hopper_with_cuda_12_3 = lambda: _check(9)


def get_free_port():
    # try ipv4
    try:
        with socket.socket(socket.AF_INET, socket.SOCK_STREAM) as s:
            s.bind(("", 0))
            return s.getsockname()[1]
    except OSError:
        # try ipv6
        with socket.socket(socket.AF_INET6, socket.SOCK_STREAM) as s:
            s.bind(("", 0))
            return s.getsockname()[1]


def get_local_ip_by_remote() -> str:
    # try ipv4
    s = socket.socket(socket.AF_INET, socket.SOCK_DGRAM)
    try:
        s.connect(("8.8.8.8", 80))  # Doesn't need to be reachable
        return s.getsockname()[0]
    except Exception:
        pass

    # try ipv6
    try:
        s = socket.socket(socket.AF_INET6, socket.SOCK_DGRAM)
        # Google's public DNS server, see
        # https://developers.google.com/speed/public-dns/docs/using#addresses
        s.connect(("2001:4860:4860::8888", 80))  # Doesn't need to be reachable
        return s.getsockname()[0]
    except Exception:
        raise ValueError("Can not get local ip")


def is_page_size_one(server_args):
    return server_args.page_size == 1


# TODO(hebiao064): Accelerate FA3 Spec Decode with topk > 1.
# TODO(hebiao064): Improve the acc rate for FA3 Spec Decode with topk == 1 and page_size > 1.
def is_no_spec_infer_or_topk_one(server_args):
    return server_args.speculative_eagle_topk is None or (
        server_args.speculative_eagle_topk is not None
        and server_args.speculative_eagle_topk == 1
        and is_page_size_one(server_args)
    )


def is_fa3_default_architecture(hf_config):
    architectures = getattr(hf_config, "architectures", None)
    if not isinstance(architectures, list) or not architectures:
        return False
    default_archs = {
        "Qwen2ForCausalLM",
        "Llama4ForConditionalGeneration",
        "LlamaForCausalLM",
        "Gemma2ForCausalLM",
        "Gemma3ForConditionalGeneration",
        "Qwen3ForCausalLM",
        "Qwen3MoeForCausalLM",
    }
    return architectures[0] in default_archs


# Can be more general if it is used in multiple places (keep it simple and thus not general now)
class BumpAllocator:
    def __init__(self, buffer_size: int, dtype, device):
        self._buffer = torch.zeros((buffer_size,), dtype=dtype, device=device)
        self._pointer = 0

    def allocate(self, size: int):
        assert self._pointer + size <= len(self._buffer)
        output = self._buffer[self._pointer : self._pointer + size]
        self._pointer += size
        return output


def log_info_on_rank0(logger, msg):
    from sglang.srt.distributed import get_tensor_model_parallel_rank

    if get_tensor_model_parallel_rank() == 0:
        logger.info(msg)


def load_json_config(data: str):
    try:
        return json.loads(data)
    except JSONDecodeError:
        return json.loads(Path(data).read_text())


def dispose_tensor(x: torch.Tensor):
    x.set_(torch.empty((0,), device=x.device, dtype=x.dtype))


T = TypeVar("T")


class Withable(Generic[T]):
    def __init__(self):
        self._value: Optional[T] = None

    @property
    def value(self) -> T:
        return self._value

    @contextmanager
    def with_value(self, new_value: T):
        assert self._value is None
        self._value = new_value
        try:
            yield
        finally:
            assert self._value is new_value
            self._value = None


def find_local_repo_dir(repo_id: str, revision: Optional[str] = None) -> Optional[str]:
    import huggingface_hub as hf

    # Build cache path
    cache_path = os.path.join(
        hf.constants.HF_HUB_CACHE,
        hf.constants.REPO_ID_SEPARATOR.join(["models", *repo_id.split("/")]),
    )

    # Get revision from main ref if not specified
    if not revision:
        ref_path = os.path.join(cache_path, "refs", "main")
        if os.path.isfile(ref_path):
            with open(ref_path) as f:
                revision = f.read().strip()

    # List files from revision directory
    if revision:
        rev_dir = os.path.join(cache_path, "snapshots", revision)
        if os.path.isdir(rev_dir):
            return rev_dir

    return None


def read_system_prompt_from_file(model_name: str) -> str:
    """Read system prompt from a file in the HuggingFace cache directory.

    Args:
        model_name: The model name to construct the file path

    Returns:
        The system prompt content from the file, or empty string if file not found
    """
    try:
        local_repo_dir = find_local_repo_dir(model_name)
        if local_repo_dir:
            system_prompt_file = os.path.join(local_repo_dir, "SYSTEM_PROMPT.txt")
            if os.path.exists(system_prompt_file):
                with open(system_prompt_file, "r", encoding="utf-8") as f:
                    return f.read()

        return ""
    except Exception:
        # If anything fails, return empty string
        return ""


<<<<<<< HEAD
def extract_numa_id(device_id):
    return device_id.split(':')[0]

def check_device_cross_numa_node(visible_device_idx=None) -> bool:
    """Check if the GPU devices are on different NUMA nodes.
       Assuming the device id format is like 00000001:8A:00.0
       For example, for "00000001:8A:00.0", the NUMA node ID might be "01".
    """
    try:
        result = subprocess.run(
            ['nvidia-smi', '--query-gpu=pci.bus_id', '--format=csv,noheader'],
            stdout=subprocess.PIPE,
            stderr=subprocess.PIPE,
            check=True,
            text=True
        )
        device_ids = result.stdout.strip().split('\n')
        if visible_device_idx is not None:
            valid_indices = [i for i in visible_device_idx if 0 <= i < len(device_ids)]
            device_ids = [device_ids[i] for i in valid_indices]

        if len(device_ids) <= 1:
            return False

        numa_ids = [extract_numa_id(device_id) for device_id in device_ids]
        same_numa = all(numa == numa_ids[0] for numa in numa_ids)

        return not same_numa
    except subprocess.CalledProcessError as e:
        logger.error(f"Failed to execute nvidia-smi: {e}")
        return False
    except Exception as e:
        logger.error(f"An unexpected error occurred: {e}")
        return False
=======
def bind_or_assign(target, source):
    if target is not None:
        target.copy_(source)
        return target
    else:
        return source
>>>>>>> 2c3b71d6
<|MERGE_RESOLUTION|>--- conflicted
+++ resolved
@@ -2268,7 +2268,14 @@
         return ""
 
 
-<<<<<<< HEAD
+def bind_or_assign(target, source):
+    if target is not None:
+        target.copy_(source)
+        return target
+    else:
+        return source
+
+
 def extract_numa_id(device_id):
     return device_id.split(':')[0]
 
@@ -2302,12 +2309,4 @@
         return False
     except Exception as e:
         logger.error(f"An unexpected error occurred: {e}")
-        return False
-=======
-def bind_or_assign(target, source):
-    if target is not None:
-        target.copy_(source)
-        return target
-    else:
-        return source
->>>>>>> 2c3b71d6
+        return False
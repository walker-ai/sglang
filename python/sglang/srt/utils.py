--- conflicted
+++ resolved
@@ -2220,7 +2220,54 @@
             self._value = None
 
 
-<<<<<<< HEAD
+def find_local_repo_dir(repo_id: str, revision: Optional[str] = None) -> Optional[str]:
+    import huggingface_hub as hf
+
+    # Build cache path
+    cache_path = os.path.join(
+        hf.constants.HF_HUB_CACHE,
+        hf.constants.REPO_ID_SEPARATOR.join(["models", *repo_id.split("/")]),
+    )
+
+    # Get revision from main ref if not specified
+    if not revision:
+        ref_path = os.path.join(cache_path, "refs", "main")
+        if os.path.isfile(ref_path):
+            with open(ref_path) as f:
+                revision = f.read().strip()
+
+    # List files from revision directory
+    if revision:
+        rev_dir = os.path.join(cache_path, "snapshots", revision)
+        if os.path.isdir(rev_dir):
+            return rev_dir
+
+    return None
+
+
+def read_system_prompt_from_file(model_name: str) -> str:
+    """Read system prompt from a file in the HuggingFace cache directory.
+
+    Args:
+        model_name: The model name to construct the file path
+
+    Returns:
+        The system prompt content from the file, or empty string if file not found
+    """
+    try:
+        local_repo_dir = find_local_repo_dir(model_name)
+        if local_repo_dir:
+            system_prompt_file = os.path.join(local_repo_dir, "SYSTEM_PROMPT.txt")
+            if os.path.exists(system_prompt_file):
+                with open(system_prompt_file, "r", encoding="utf-8") as f:
+                    return f.read()
+
+        return ""
+    except Exception:
+        # If anything fails, return empty string
+        return ""
+
+
 def extract_numa_id(device_id):
     return device_id.split(':')[0]
 
@@ -2254,52 +2301,4 @@
         return False
     except Exception as e:
         logger.error(f"An unexpected error occurred: {e}")
-        return False
-=======
-def find_local_repo_dir(repo_id: str, revision: Optional[str] = None) -> Optional[str]:
-    import huggingface_hub as hf
-
-    # Build cache path
-    cache_path = os.path.join(
-        hf.constants.HF_HUB_CACHE,
-        hf.constants.REPO_ID_SEPARATOR.join(["models", *repo_id.split("/")]),
-    )
-
-    # Get revision from main ref if not specified
-    if not revision:
-        ref_path = os.path.join(cache_path, "refs", "main")
-        if os.path.isfile(ref_path):
-            with open(ref_path) as f:
-                revision = f.read().strip()
-
-    # List files from revision directory
-    if revision:
-        rev_dir = os.path.join(cache_path, "snapshots", revision)
-        if os.path.isdir(rev_dir):
-            return rev_dir
-
-    return None
-
-
-def read_system_prompt_from_file(model_name: str) -> str:
-    """Read system prompt from a file in the HuggingFace cache directory.
-
-    Args:
-        model_name: The model name to construct the file path
-
-    Returns:
-        The system prompt content from the file, or empty string if file not found
-    """
-    try:
-        local_repo_dir = find_local_repo_dir(model_name)
-        if local_repo_dir:
-            system_prompt_file = os.path.join(local_repo_dir, "SYSTEM_PROMPT.txt")
-            if os.path.exists(system_prompt_file):
-                with open(system_prompt_file, "r", encoding="utf-8") as f:
-                    return f.read()
-
-        return ""
-    except Exception:
-        # If anything fails, return empty string
-        return ""
->>>>>>> d6864ce6
+        return False
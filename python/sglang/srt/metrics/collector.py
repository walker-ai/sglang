--- conflicted
+++ resolved
@@ -229,12 +229,8 @@
     ):
         self.prompt_tokens_total.labels(**self.labels).inc(prompt_tokens)
         self.generation_tokens_total.labels(**self.labels).inc(generation_tokens)
-<<<<<<< HEAD
-        self.cached_tokens_total.labels(**self.labels).inc(max(cached_tokens, 0))
-=======
         if cached_tokens > 0:
             self.cached_tokens_total.labels(**self.labels).inc(cached_tokens)
->>>>>>> 4ede6770
         self.num_requests_total.labels(**self.labels).inc(1)
         self._log_histogram(self.histogram_e2e_request_latency, e2e_latency)
 

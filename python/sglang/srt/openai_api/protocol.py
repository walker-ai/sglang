--- conflicted
+++ resolved
@@ -183,14 +183,12 @@
     lora_path: Optional[Union[List[Optional[str]], Optional[str]]] = None
     session_params: Optional[Dict] = None
 
-<<<<<<< HEAD
     trace_id: Optional[str] = None
-=======
+
     # For PD disaggregation
     bootstrap_host: Optional[str] = None
     bootstrap_port: Optional[int] = None
     bootstrap_room: Optional[int] = None
->>>>>>> 1dc6864f
 
 
 class CompletionResponseChoice(BaseModel):

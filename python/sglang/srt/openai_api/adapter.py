--- conflicted
+++ resolved
@@ -85,17 +85,14 @@
 logger = logging.getLogger(__name__)
 
 chat_template_name = None
-<<<<<<< HEAD
 SOFA_TRACE_IN_HEADER = "sofa-traceid"
 SOFA_TRACE_IN_BODY = "trace_id"
-=======
 
 # Global cache for template content format detection (one model/template per instance)
 # NOTE: A better approach would be to initialize the chat template format when the endpoint is created
 _cached_chat_template = None
 _cached_template_format = None
 
->>>>>>> 562f279a
 
 class FileMetadata:
     def __init__(self, filename: str, purpose: str):

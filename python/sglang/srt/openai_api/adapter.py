--- conflicted
+++ resolved
@@ -847,13 +847,9 @@
                     )
 
                     final_usage_chunk = CompletionStreamResponse(
-<<<<<<< HEAD
-                        id=(trace_id or str(uuid.uuid4().hex)),
+                        id=(trace_id or content["meta_info"]["id"]),
                         object=chunk_object_type,
                         created=int(time.time()),
-=======
-                        id=content["meta_info"]["id"],
->>>>>>> 71046fcd
                         choices=[],
                         model=request.model,
                         usage=usage,
@@ -1548,13 +1544,9 @@
                     )
 
                     final_usage_chunk = ChatCompletionStreamResponse(
-<<<<<<< HEAD
-                        id=(trace_id or str(uuid.uuid4().hex)),
+                        id=(trace_id or content["meta_info"]["id"]),
                         object=chunk_object_type,
                         created=int(time.time()),
-=======
-                        id=content["meta_info"]["id"],
->>>>>>> 71046fcd
                         choices=[],
                         model=request.model,
                         usage=usage,

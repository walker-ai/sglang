# Copyright 2023-2024 SGLang Team
# Licensed under the Apache License, Version 2.0 (the "License");
# you may not use this file except in compliance with the License.
# You may obtain a copy of the License at
#
#     http://www.apache.org/licenses/LICENSE-2.0
#
# Unless required by applicable law or agreed to in writing, software
# distributed under the License is distributed on an "AS IS" BASIS,
# WITHOUT WARRANTIES OR CONDITIONS OF ANY KIND, either express or implied.
# See the License for the specific language governing permissions and
# limitations under the License.
# ==============================================================================
"""Conversion between OpenAI APIs and native SRT APIs"""

import asyncio
import json
import logging
import os
import time
import uuid
from http import HTTPStatus
from typing import Dict, List, Final

from fastapi import HTTPException, Request, UploadFile
from fastapi.responses import ORJSONResponse, StreamingResponse
from pydantic import ValidationError

try:
    from outlines.fsm.json_schema import convert_json_schema_to_str
except ImportError:
    # Before outlines 0.0.47, convert_json_schema_to_str is under
    # outlines.integrations.utils
    from outlines.integrations.utils import convert_json_schema_to_str

from sglang.srt.code_completion_parser import (
    generate_completion_prompt_from_request,
    is_completion_template_defined,
)
from sglang.srt.conversation import (
    Conversation,
    SeparatorStyle,
    chat_template_exists,
    generate_chat_conv,
    generate_embedding_convs,
    register_conv_template,
)
from sglang.srt.function_call_parser import TOOLS_TAG_LIST, FunctionCallParser
from sglang.srt.managers.io_struct import EmbeddingReqInput, GenerateReqInput
from sglang.srt.openai_api.protocol import (
    BatchRequest,
    BatchResponse,
    ChatCompletionRequest,
    ChatCompletionResponse,
    ChatCompletionResponseChoice,
    ChatCompletionResponseStreamChoice,
    ChatCompletionStreamResponse,
    ChatCompletionTokenLogprob,
    ChatMessage,
    ChoiceLogprobs,
    CompletionRequest,
    CompletionResponse,
    CompletionResponseChoice,
    CompletionResponseStreamChoice,
    CompletionStreamResponse,
    DeltaMessage,
    EmbeddingObject,
    EmbeddingRequest,
    EmbeddingResponse,
    ErrorResponse,
    FileDeleteResponse,
    FileRequest,
    FileResponse,
    FunctionResponse,
    LogProbs,
    MultimodalEmbeddingInput,
    ToolCall,
    TopLogprob,
    UsageInfo,
)
from sglang.srt.reasoning_parser import ReasoningParser
from sglang.utils import get_exception_traceback

logger = logging.getLogger(__name__)

chat_template_name = None


class FileMetadata:
    def __init__(self, filename: str, purpose: str):
        self.filename = filename
        self.purpose = purpose


# In-memory storage for batch jobs and files
batch_storage: Dict[str, BatchResponse] = {}
file_id_request: Dict[str, FileMetadata] = {}
file_id_response: Dict[str, FileResponse] = {}
# map file id to file path in SGLang backend
file_id_storage: Dict[str, str] = {}

# backend storage directory
storage_dir = None


def create_error_response(
    message: str,
    err_type: str = "BadRequestError",
    status_code: HTTPStatus = HTTPStatus.BAD_REQUEST,
):
    error = ErrorResponse(message=message, type=err_type, code=status_code.value)
    return ORJSONResponse(content=error.model_dump(), status_code=error.code)


def create_streaming_error_response(
    message: str,
    err_type: str = "BadRequestError",
    status_code: HTTPStatus = HTTPStatus.BAD_REQUEST,
) -> str:
    error = ErrorResponse(message=message, type=err_type, code=status_code.value)
    json_str = json.dumps({"error": error.model_dump()})
    return json_str


def load_chat_template_for_openai_api(tokenizer_manager, chat_template_arg, model_path):
    global chat_template_name

    logger.info(
        f"Use chat template for the OpenAI-compatible API server: {chat_template_arg}"
    )

    if not chat_template_exists(chat_template_arg):
        if not os.path.exists(chat_template_arg):
            raise RuntimeError(
                f"Chat template {chat_template_arg} is not a built-in template name "
                "or a valid chat template file path."
            )
        if chat_template_arg.endswith(".jinja"):
            with open(chat_template_arg, "r") as f:
                chat_template = "".join(f.readlines()).strip("\n")
            tokenizer_manager.tokenizer.chat_template = chat_template.replace(
                "\\n", "\n"
            )
            chat_template_name = None
        else:
            assert chat_template_arg.endswith(
                ".json"
            ), "unrecognized format of chat template file"
            with open(chat_template_arg, "r") as filep:
                template = json.load(filep)
                try:
                    sep_style = SeparatorStyle[template["sep_style"]]
                except KeyError:
                    raise ValueError(
                        f"Unknown separator style: {template['sep_style']}"
                    ) from None
                register_conv_template(
                    Conversation(
                        name=template["name"],
                        system_template=template["system"] + "\n{system_message}",
                        system_message=template.get("system_message", ""),
                        roles=(template["user"], template["assistant"]),
                        sep_style=sep_style,
                        sep=template.get("sep", "\n"),
                        stop_str=template["stop_str"],
                    ),
                    override=True,
                )
            chat_template_name = template["name"]
    else:
        chat_template_name = chat_template_arg

    # Check chat-template
    # TODO:
    # 1. Do not import any code from sglang.lang
    # 2. For VLM, when chat_template_arg is None, set it automatically by guessing from model_path.


async def v1_files_create(
    file: UploadFile, purpose: str, file_storage_path: str = None
):
    try:
        global storage_dir
        if file_storage_path:
            storage_dir = file_storage_path
        # Read the file content
        file_content = await file.read()

        # Create an instance of RequestBody
        request_body = FileRequest(file=file_content, purpose=purpose)

        # Save the file to the sglang_oai_storage directory
        os.makedirs(storage_dir, exist_ok=True)
        file_id = f"backend_input_file-{uuid.uuid4()}"
        filename = f"{file_id}.jsonl"
        file_path = os.path.join(storage_dir, filename)

        with open(file_path, "wb") as f:
            f.write(request_body.file)

        # add info to global file map
        file_id_request[file_id] = FileMetadata(filename=file.filename, purpose=purpose)
        file_id_storage[file_id] = file_path

        # Return the response in the required format
        response = FileResponse(
            id=file_id,
            bytes=len(request_body.file),
            created_at=int(time.time()),
            filename=file.filename,
            purpose=request_body.purpose,
        )
        file_id_response[file_id] = response

        return response
    except ValidationError as e:
        return {"error": "Invalid input", "details": e.errors()}


async def v1_delete_file(file_id: str):
    # Retrieve the file job from the in-memory storage
    file_response = file_id_response.get(file_id)
    if file_response is None:
        raise HTTPException(status_code=404, detail="File not found")
    file_path = file_id_storage.get(file_id)
    if file_path is None:
        raise HTTPException(status_code=404, detail="File not found")
    os.remove(file_path)
    del file_id_response[file_id]
    del file_id_storage[file_id]
    return FileDeleteResponse(id=file_id, deleted=True)


async def v1_batches(tokenizer_manager, raw_request: Request):
    try:
        body = await raw_request.json()

        batch_request = BatchRequest(**body)

        batch_id = f"batch_{uuid.uuid4()}"

        # Create an instance of BatchResponse
        batch_response = BatchResponse(
            id=batch_id,
            endpoint=batch_request.endpoint,
            input_file_id=batch_request.input_file_id,
            completion_window=batch_request.completion_window,
            created_at=int(time.time()),
            metadata=batch_request.metadata,
        )

        batch_storage[batch_id] = batch_response

        # Start processing the batch asynchronously
        asyncio.create_task(process_batch(tokenizer_manager, batch_id, batch_request))

        # Return the initial batch_response
        return batch_response

    except ValidationError as e:
        return {"error": "Invalid input", "details": e.errors()}
    except Exception as e:
        return {"error": str(e)}


async def process_batch(tokenizer_manager, batch_id: str, batch_request: BatchRequest):
    try:
        # Update the batch status to "in_progress"
        batch_storage[batch_id].status = "in_progress"
        batch_storage[batch_id].in_progress_at = int(time.time())

        # Retrieve the input file content
        input_file_request = file_id_request.get(batch_request.input_file_id)
        if not input_file_request:
            raise ValueError("Input file not found")

        # Parse the JSONL file and process each request
        input_file_path = file_id_storage.get(batch_request.input_file_id)
        with open(input_file_path, "r", encoding="utf-8") as f:
            lines = f.readlines()

        total_requests = len(lines)
        completed_requests = 0
        failed_requests = 0

        all_ret = []
        end_point = batch_storage[batch_id].endpoint
        file_request_list = []
        all_requests = []
        request_ids = []
        for line_id, line in enumerate(lines):
            request_data = json.loads(line)
            file_request_list.append(request_data)
            body = request_data["body"]
            request_ids.append(f"{batch_id}-req_{line_id}")

            # Although streaming is supported for standalone completions, it is not supported in
            # batch mode (multiple completions in single request).
            if body.get("stream", False):
                raise ValueError("Streaming requests are not supported in batch mode")

            if end_point == "/v1/chat/completions":
                all_requests.append(ChatCompletionRequest(**body))
            elif end_point == "/v1/completions":
                all_requests.append(CompletionRequest(**body))

        if end_point == "/v1/chat/completions":
            adapted_request, request = v1_chat_generate_request(
                all_requests, tokenizer_manager, request_ids=request_ids
            )
        elif end_point == "/v1/completions":
            adapted_request, request = v1_generate_request(
                all_requests, request_ids=request_ids
            )

        try:
            created = int(time.time())
            ret = await tokenizer_manager.generate_request(adapted_request).__anext__()
            if not isinstance(ret, list):
                ret = [ret]
            if end_point == "/v1/chat/completions":
                responses = v1_chat_generate_response(
                    request,
                    ret,
                    created,
                    to_file=True,
                    cache_report=tokenizer_manager.server_args.enable_cache_report,
                    tool_call_parser=tokenizer_manager.server_args.tool_call_parser,
                )
            else:
                responses = v1_generate_response(
                    request,
                    ret,
                    tokenizer_manager,
                    created,
                    to_file=True,
                    cache_report=tokenizer_manager.server_args.enable_cache_report,
                )

        except Exception as e:
            logger.error(f"error: {get_exception_traceback()}")
            responses = []
            error_json = {
                "id": f"batch_req_{uuid.uuid4()}",
                "custom_id": request_data.get("custom_id"),
                "response": None,
                "error": {"message": str(e)},
            }
            all_ret.append(error_json)
            failed_requests += len(file_request_list)

        for idx, response in enumerate(responses):
            # the batch_req here can be changed to be named within a batch granularity
            response_json = {
                "id": f"batch_req_{uuid.uuid4()}",
                "custom_id": file_request_list[idx].get("custom_id"),
                "response": response,
                "error": None,
            }
            all_ret.append(response_json)
            completed_requests += 1

        # Write results to a new file
        output_file_id = f"backend_result_file-{uuid.uuid4()}"
        global storage_dir
        output_file_path = os.path.join(storage_dir, f"{output_file_id}.jsonl")
        with open(output_file_path, "w", encoding="utf-8") as f:
            for ret in all_ret:
                f.write(json.dumps(ret) + "\n")

        # Update batch response with output file information
        retrieve_batch = batch_storage[batch_id]
        retrieve_batch.output_file_id = output_file_id
        file_id_storage[output_file_id] = output_file_path
        file_id_response[output_file_id] = FileResponse(
            id=output_file_id,
            bytes=os.path.getsize(output_file_path),
            created_at=int(time.time()),
            filename=f"{output_file_id}.jsonl",
            purpose="batch_result",
        )
        # Update batch status to "completed"
        retrieve_batch.status = "completed"
        retrieve_batch.completed_at = int(time.time())
        retrieve_batch.request_counts = {
            "total": total_requests,
            "completed": completed_requests,
            "failed": failed_requests,
        }

    except Exception as e:
        logger.error(f"error: {e}")
        # Update batch status to "failed"
        retrieve_batch = batch_storage[batch_id]
        retrieve_batch.status = "failed"
        retrieve_batch.failed_at = int(time.time())
        retrieve_batch.errors = {"message": str(e)}


async def v1_retrieve_batch(batch_id: str):
    # Retrieve the batch job from the in-memory storage
    batch_response = batch_storage.get(batch_id)
    if batch_response is None:
        raise HTTPException(status_code=404, detail="Batch not found")

    return batch_response


async def v1_cancel_batch(tokenizer_manager, batch_id: str):
    # Retrieve the batch job from the in-memory storage
    batch_response = batch_storage.get(batch_id)
    if batch_response is None:
        raise HTTPException(status_code=404, detail="Batch not found")

    # Only do cancal when status is "validating" or "in_progress"
    if batch_response.status in ["validating", "in_progress"]:
        # Start cancelling the batch asynchronously
        asyncio.create_task(
            cancel_batch(
                tokenizer_manager=tokenizer_manager,
                batch_id=batch_id,
                input_file_id=batch_response.input_file_id,
            )
        )

        # Update batch status to "cancelling"
        batch_response.status = "cancelling"

        return batch_response
    else:
        raise HTTPException(
            status_code=500,
            detail=f"Current status is {batch_response.status}, no need to cancel",
        )


async def cancel_batch(tokenizer_manager, batch_id: str, input_file_id: str):
    try:
        # Update the batch status to "cancelling"
        batch_storage[batch_id].status = "cancelling"

        # Retrieve the input file content
        input_file_request = file_id_request.get(input_file_id)
        if not input_file_request:
            raise ValueError("Input file not found")

        # Parse the JSONL file and process each request
        input_file_path = file_id_storage.get(input_file_id)
        with open(input_file_path, "r", encoding="utf-8") as f:
            lines = f.readlines()

        # Cancel requests by request_ids
        for line_id in range(len(lines)):
            rid = f"{batch_id}-req_{line_id}"
            tokenizer_manager.abort_request(rid=rid)

        retrieve_batch = batch_storage[batch_id]
        retrieve_batch.status = "cancelled"

    except Exception as e:
        logger.error("error in SGLang:", e)
        # Update batch status to "failed"
        retrieve_batch = batch_storage[batch_id]
        retrieve_batch.status = "failed"
        retrieve_batch.failed_at = int(time.time())
        retrieve_batch.errors = {"message": str(e)}


async def v1_retrieve_file(file_id: str):
    # Retrieve the batch job from the in-memory storage
    file_response = file_id_response.get(file_id)
    if file_response is None:
        raise HTTPException(status_code=404, detail="File not found")
    return file_response


async def v1_retrieve_file_content(file_id: str):
    file_pth = file_id_storage.get(file_id)
    if not file_pth or not os.path.exists(file_pth):
        raise HTTPException(status_code=404, detail="File not found")

    def iter_file():
        with open(file_pth, mode="rb") as file_like:
            yield from file_like

    return StreamingResponse(iter_file(), media_type="application/octet-stream")


def v1_generate_request(
    all_requests: List[CompletionRequest], request_ids: List[str] = None
):
    if len(all_requests) > 1:
        first_prompt_type = type(all_requests[0].prompt)
        for request in all_requests:
            assert (
                type(request.prompt) is first_prompt_type
            ), "All prompts must be of the same type in file input settings"
            if request.n > 1:
                raise ValueError(
                    "Parallel sampling is not supported for completions from files"
                )

    prompts = []
    sampling_params_list = []
    return_logprobs = []
    logprob_start_lens = []
    top_logprobs_nums = []
    lora_paths = []

    for request in all_requests:
        # NOTE: with openai API, the prompt's logprobs are always not computed
        if request.echo and request.logprobs:
            logger.warning(
                "Echo is not compatible with logprobs. "
                "To compute logprobs of input prompt, please use the native /generate API."
            )

        prompt = request.prompt
        if is_completion_template_defined():
            prompt = generate_completion_prompt_from_request(request)
        prompts.append(prompt)

        lora_paths.append(request.lora_path)
        if request.echo and request.logprobs:
            current_logprob_start_len = 0
        else:
            current_logprob_start_len = -1
        sampling_params_list.append(
            {
                "temperature": request.temperature,
                "max_new_tokens": request.max_tokens,
                "min_new_tokens": request.min_tokens,
                "stop": request.stop,
                "stop_token_ids": request.stop_token_ids,
                "top_p": request.top_p,
                "top_k": request.top_k,
                "min_p": request.min_p,
                "presence_penalty": request.presence_penalty,
                "frequency_penalty": request.frequency_penalty,
                "repetition_penalty": request.repetition_penalty,
                "regex": request.regex,
                "json_schema": request.json_schema,
                "ebnf": request.ebnf,
                "n": request.n,
                "no_stop_trim": request.no_stop_trim,
                "ignore_eos": request.ignore_eos,
                "skip_special_tokens": request.skip_special_tokens,
            }
        )
        return_logprobs.append(request.logprobs is not None)
        logprob_start_lens.append(current_logprob_start_len)
        top_logprobs_nums.append(
            request.logprobs if request.logprobs is not None else 0
        )

    if len(all_requests) == 1:
        if isinstance(prompts[0], str) or isinstance(prompts[0][0], str):
            prompt_kwargs = {"text": prompts[0]}
        else:
            prompt_kwargs = {"input_ids": prompts[0]}
        sampling_params_list = sampling_params_list[0]
        return_logprobs = return_logprobs[0]
        logprob_start_lens = logprob_start_lens[0]
        top_logprobs_nums = top_logprobs_nums[0]
        lora_paths = lora_paths[0]
        request_ids = request_ids[0] if request_ids else None
    else:
        if isinstance(prompts[0], str) or isinstance(prompts[0][0], str):
            prompt_kwargs = {"text": prompts}
        else:
            prompt_kwargs = {"input_ids": prompts}

    adapted_request = GenerateReqInput(
        **prompt_kwargs,
        sampling_params=sampling_params_list,
        return_logprob=return_logprobs,
        top_logprobs_num=top_logprobs_nums,
        logprob_start_len=logprob_start_lens,
        return_text_in_logprobs=True,
        stream=all_requests[0].stream,
        rid=request_ids,
        lora_path=lora_paths,
    )

    return adapted_request, all_requests if len(all_requests) > 1 else all_requests[0]


def v1_generate_response(
    request, ret, tokenizer_manager, created, to_file=False, cache_report=False
):
    choices = []
    echo = False

    if (not isinstance(request, list)) and request.echo:
        # TODO: handle the case propmt is token ids
        if isinstance(request.prompt, list) and isinstance(request.prompt[0], str):
            # for the case of multiple str prompts
            prompts = request.prompt
        elif isinstance(request.prompt, list) and isinstance(request.prompt[0], list):
            # for the case of multiple token ids prompts
            prompts = [
                tokenizer_manager.tokenizer.decode(prompt, skip_special_tokens=True)
                for prompt in request.prompt
            ]
        elif isinstance(request.prompt, list) and isinstance(request.prompt[0], int):
            # for the case of single token ids prompt
            prompts = [
                tokenizer_manager.tokenizer.decode(
                    request.prompt, skip_special_tokens=True
                )
            ]
        else:
            # for the case of single str prompt
            prompts = [request.prompt]
        echo = True

    for idx, ret_item in enumerate(ret):
        text = ret_item["text"]
        if isinstance(request, list) and request[idx].echo:
            echo = True
            text = request[idx].prompt + text
        if echo and not isinstance(request, list):
            prompt_index = idx // request.n
            text = prompts[prompt_index] + text

        logprobs = False
        if isinstance(request, list) and request[idx].logprobs is not None:
            logprobs = True
        elif (not isinstance(request, list)) and request.logprobs is not None:
            logprobs = True
        if logprobs:
            if echo:
                input_token_logprobs = ret_item["meta_info"]["input_token_logprobs"]
                input_top_logprobs = ret_item["meta_info"]["input_top_logprobs"]
            else:
                input_token_logprobs = None
                input_top_logprobs = None

            logprobs = to_openai_style_logprobs(
                input_token_logprobs=input_token_logprobs,
                input_top_logprobs=input_top_logprobs,
                output_token_logprobs=ret_item["meta_info"]["output_token_logprobs"],
                output_top_logprobs=ret_item["meta_info"]["output_top_logprobs"],
            )
        else:
            logprobs = None

        finish_reason = ret_item["meta_info"]["finish_reason"]

        if to_file:
            # to make the choise data json serializable
            choice_data = {
                "index": 0,
                "text": text,
                "logprobs": logprobs,
                "finish_reason": (finish_reason["type"] if finish_reason else ""),
                "matched_stop": (
                    finish_reason["matched"]
                    if finish_reason and "matched" in finish_reason
                    else None
                ),
            }
        else:
            choice_data = CompletionResponseChoice(
                index=idx,
                text=text,
                logprobs=logprobs,
                finish_reason=(finish_reason["type"] if finish_reason else ""),
                matched_stop=(
                    finish_reason["matched"]
                    if finish_reason and "matched" in finish_reason
                    else None
                ),
            )

        choices.append(choice_data)

    if to_file:
        responses = []
        for i, choice in enumerate(choices):
            response = {
                "status_code": 200,
                "request_id": ret[i]["meta_info"]["id"],
                "body": {
                    # remain the same but if needed we can change that
                    "id": ret[i]["meta_info"]["id"],
                    "object": "text_completion",
                    "created": created,
                    "model": request[i].model,
                    "choices": choice,
                    "usage": {
                        "prompt_tokens": ret[i]["meta_info"]["prompt_tokens"],
                        "completion_tokens": ret[i]["meta_info"]["completion_tokens"],
                        "total_tokens": ret[i]["meta_info"]["prompt_tokens"]
                        + ret[i]["meta_info"]["completion_tokens"],
                    },
                    "system_fingerprint": None,
                },
            }
            responses.append(response)
        return responses
    else:
        prompt_tokens = sum(
            ret[i]["meta_info"]["prompt_tokens"] for i in range(0, len(ret), request.n)
        )
        completion_tokens = sum(item["meta_info"]["completion_tokens"] for item in ret)
<<<<<<< HEAD

        cached_tokens = sum(item["meta_info"].get("cached_tokens", 0) for item in ret)
        cache_report = tokenizer_manager.server_args.enable_cache_report

=======
        cached_tokens = sum(item["meta_info"].get("cached_tokens", 0) for item in ret)
>>>>>>> 417fc72f
        response = CompletionResponse(
            id=ret[0]["meta_info"]["id"],
            model=request.model,
            created=created,
            choices=choices,
            usage=UsageInfo(
                prompt_tokens=prompt_tokens,
                completion_tokens=completion_tokens,
                total_tokens=prompt_tokens + completion_tokens,
                prompt_tokens_details=(
                    {"cached_tokens": cached_tokens} if cache_report else None
                ),
            ),
        )
    return response


async def v1_completions(tokenizer_manager, raw_request: Request):
    request_json = await raw_request.json()
    # 外部传入trace_id
    trace_id = get_trace_id(request_json)
    request_ids = [trace_id] if trace_id else None

    all_requests = [CompletionRequest(**request_json)]
<<<<<<< HEAD
    adapted_request, request = v1_generate_request(
        all_requests, request_ids=request_ids)

    # 返回的chunk类型
    chunk_object_type: Final = "text_completion"
=======
    created = int(time.time())
    adapted_request, request = v1_generate_request(all_requests)
>>>>>>> 417fc72f

    if adapted_request.stream:

        async def generate_stream_resp():
            stream_buffers = {}
            n_prev_tokens = {}
            prompt_tokens = {}
            completion_tokens = {}
            cached_tokens = {}
<<<<<<< HEAD
=======

>>>>>>> 417fc72f
            try:
                async for content in tokenizer_manager.generate_request(
                    adapted_request, raw_request
                ):
                    index = content.get("index", 0)

                    stream_buffer = stream_buffers.get(index, "")
                    n_prev_token = n_prev_tokens.get(index, 0)

                    text = content["text"]
                    prompt_tokens[index] = content["meta_info"]["prompt_tokens"]
                    completion_tokens[index] = content["meta_info"]["completion_tokens"]
                    cached_tokens[index] = content["meta_info"].get("cached_tokens", 0)

                    if not stream_buffer:  # The first chunk
                        if request.echo:
                            if isinstance(request.prompt, str):
                                # for the case of single str prompts
                                prompts = request.prompt
                            elif isinstance(request.prompt, list):
                                if isinstance(request.prompt[0], str):
                                    # for the case of multiple str prompts
                                    prompts = request.prompt[index // request.n]
                                elif isinstance(request.prompt[0], int):
                                    # for the case of single token ids prompt
                                    prompts = tokenizer_manager.tokenizer.decode(
                                        request.prompt, skip_special_tokens=True
                                    )
                                elif isinstance(request.prompt[0], list) and isinstance(
                                    request.prompt[0][0], int
                                ):
                                    # for the case of multiple token ids prompts
                                    prompts = tokenizer_manager.tokenizer.decode(
                                        request.prompt[index // request.n],
                                        skip_special_tokens=True,
                                    )

                            # Prepend prompt in response text.
                            text = prompts + text

                    if request.logprobs is not None:
                        # The first chunk and echo is enabled.
                        if not stream_buffer and request.echo:
                            input_token_logprobs = content["meta_info"][
                                "input_token_logprobs"
                            ]
                            input_top_logprobs = content["meta_info"][
                                "input_top_logprobs"
                            ]
                        else:
                            input_token_logprobs = None
                            input_top_logprobs = None

                        logprobs = to_openai_style_logprobs(
                            input_token_logprobs=input_token_logprobs,
                            input_top_logprobs=input_top_logprobs,
                            output_token_logprobs=content["meta_info"][
                                "output_token_logprobs"
                            ][n_prev_token:],
                            output_top_logprobs=content["meta_info"][
                                "output_top_logprobs"
                            ][n_prev_token:],
                        )
                        n_prev_token = len(
                            content["meta_info"]["output_token_logprobs"]
                        )
                    else:
                        logprobs = None

                    delta = text[len(stream_buffer) :]
                    stream_buffer = stream_buffer + delta
                    finish_reason = content["meta_info"]["finish_reason"]
                    choice_data = CompletionResponseStreamChoice(
                        index=index,
                        text=delta,
                        logprobs=logprobs,
                        finish_reason=(finish_reason["type"] if finish_reason else ""),
                        matched_stop=(
                            finish_reason["matched"]
                            if finish_reason and "matched" in finish_reason
                            else None
                        ),
                    )
                    chunk = CompletionStreamResponse(
                        id=content["meta_info"]["id"],
<<<<<<< HEAD
                        object=chunk_object_type,
=======
                        created=created,
                        object="text_completion",
>>>>>>> 417fc72f
                        choices=[choice_data],
                        model=request.model,
                    )

                    stream_buffers[index] = stream_buffer
                    n_prev_tokens[index] = n_prev_token

                    yield f"data: {chunk.model_dump_json()}\n\n"
                if request.stream_options and request.stream_options.include_usage:
                    total_prompt_tokens = sum(
                        tokens
                        for i, tokens in prompt_tokens.items()
                        if i % request.n == 0
                    )
                    total_completion_tokens = sum(
                        tokens for tokens in completion_tokens.values()
                    )
<<<<<<< HEAD

                    prompt_cached_tokens = sum(
                        tokens for tokens in cached_tokens.values()
                    )
                    cache_report = tokenizer_manager.server_args.enable_cache_report

=======
                    cache_report = tokenizer_manager.server_args.enable_cache_report
                    if cache_report:
                        cached_tokens_sum = sum(
                            tokens for tokens in cached_tokens.values()
                        )
                        prompt_tokens_details = {"cached_tokens": cached_tokens_sum}
                    else:
                        prompt_tokens_details = None
>>>>>>> 417fc72f
                    usage = UsageInfo(
                        prompt_tokens=total_prompt_tokens,
                        completion_tokens=total_completion_tokens,
                        total_tokens=total_prompt_tokens + total_completion_tokens,
<<<<<<< HEAD
                        prompt_tokens_details=(
                            {"cached_tokens": prompt_cached_tokens} if cache_report else None
                        ),
                    )

                    final_usage_chunk = CompletionStreamResponse(
                        id=(trace_id or content["meta_info"]["id"]),
                        object=chunk_object_type,
                        created=int(time.time()),
=======
                        prompt_tokens_details=prompt_tokens_details,
                    )

                    final_usage_chunk = CompletionStreamResponse(
                        id=content["meta_info"]["id"],
                        created=created,
>>>>>>> 417fc72f
                        choices=[],
                        model=request.model,
                        usage=usage,
                    )
                    final_usage_data = final_usage_chunk.model_dump_json(
                        exclude_none=True
                    )
                    yield f"data: {final_usage_data}\n\n"
            except ValueError as e:
                error = create_streaming_error_response(str(e))
                yield f"data: {error}\n\n"
            yield "data: [DONE]\n\n"

        return StreamingResponse(
            generate_stream_resp(),
            media_type="text/event-stream",
            background=tokenizer_manager.create_abort_task(adapted_request),
        )

    # Non-streaming response.
    try:
        ret = await tokenizer_manager.generate_request(
            adapted_request, raw_request
        ).__anext__()
    except ValueError as e:
        return create_error_response(str(e))

    if not isinstance(ret, list):
        ret = [ret]

    response = v1_generate_response(
        request,
        ret,
        tokenizer_manager,
        created,
        cache_report=tokenizer_manager.server_args.enable_cache_report,
    )
    return response


def v1_chat_generate_request(
    all_requests: List[ChatCompletionRequest],
    tokenizer_manager,
    request_ids: List[str] = None,
):
    input_ids = []
    sampling_params_list = []
    image_data_list = []
    return_logprobs = []
    logprob_start_lens = []
    top_logprobs_nums = []
    modalities_list = []
    lora_paths = []

    # NOTE: with openai API, the prompt's logprobs are always not computed

    for request in all_requests:
        # Prep the data needed for the underlying GenerateReqInput:
        #  - prompt: The full prompt string.
        #  - stop: Custom stop tokens.
        #  - image_data: None or a list of image strings (URLs or base64 strings).
        #    None skips any image processing in GenerateReqInput.
        if not isinstance(request.messages, str):
            # Apply chat template and its stop strings.
            tools = None
            if request.tools and request.tool_choice != "none":
                request.skip_special_tokens = False
                if not isinstance(request.tool_choice, str):
                    tools = [
                        item.function.model_dump()
                        for item in request.tools
                        if item.function.name == request.tool_choice.function.name
                    ]
                else:
                    tools = [item.function.model_dump() for item in request.tools]

            if chat_template_name is None:
                openai_compatible_messages = []
                for message in request.messages:
                    if isinstance(message.content, str):
                        openai_compatible_messages.append(
                            {"role": message.role, "content": message.content}
                        )
                    else:
                        content_list = message.dict()["content"]
                        for content in content_list:
                            if content["type"] == "text":
                                openai_compatible_messages.append(
                                    {"role": message.role, "content": content["text"]}
                                )
                if openai_compatible_messages[-1]["role"] == "assistant":
                    assistant_prefix = openai_compatible_messages[-1]["content"]
                    openai_compatible_messages = openai_compatible_messages[:-1]
                else:
                    assistant_prefix = None

                try:
                    prompt_ids = tokenizer_manager.tokenizer.apply_chat_template(
                        openai_compatible_messages,
                        tokenize=True,
                        add_generation_prompt=True,
                        tools=tools,
                    )
                except:
                    #  This except branch will be triggered when the chosen model
                    #  has a different tools input format that is not compatiable
                    #  with openAI's apply_chat_template tool_call format, like Mistral.
                    tools = [t if "function" in t else {"function": t} for t in tools]
                    prompt_ids = tokenizer_manager.tokenizer.apply_chat_template(
                        openai_compatible_messages,
                        tokenize=True,
                        add_generation_prompt=True,
                        tools=tools,
                    )

                if assistant_prefix:
                    encoded = tokenizer_manager.tokenizer.encode(assistant_prefix)
                    if (
                        encoded
                        and encoded[0] == tokenizer_manager.tokenizer.bos_token_id
                    ):
                        encoded = encoded[1:]
                    prompt_ids += encoded
                stop = request.stop
                image_data = None
                modalities = []
            else:
                conv = generate_chat_conv(request, chat_template_name)
                prompt = conv.get_prompt()
                image_data = conv.image_data
                modalities = conv.modalities
                stop = conv.stop_str or []
                if request.stop:
                    if isinstance(request.stop, str):
                        stop.append(request.stop)
                    else:
                        stop.extend(request.stop)
                prompt_ids = tokenizer_manager.tokenizer.encode(prompt)
        else:
            # Use the raw prompt and stop strings if the messages is already a string.
            prompt_ids = request.messages
            stop = request.stop
            image_data = None
            modalities = []
        input_ids.append(prompt_ids)
        return_logprobs.append(request.logprobs)
        logprob_start_lens.append(-1)
        top_logprobs_nums.append(request.top_logprobs or 0)
        lora_paths.append(request.lora_path)

        sampling_params = {
            "temperature": request.temperature,
            "max_new_tokens": request.max_tokens,
            "min_new_tokens": request.min_tokens,
            "stop": stop,
            "stop_token_ids": request.stop_token_ids,
            "top_p": request.top_p,
            "top_k": request.top_k,
            "min_p": request.min_p,
            "presence_penalty": request.presence_penalty,
            "frequency_penalty": request.frequency_penalty,
            "repetition_penalty": request.repetition_penalty,
            "regex": request.regex,
            "ebnf": request.ebnf,
            "n": request.n,
            "no_stop_trim": request.no_stop_trim,
            "ignore_eos": request.ignore_eos,
            "skip_special_tokens": request.skip_special_tokens,
        }

        if request.response_format and request.response_format.type == "json_schema":
            sampling_params["json_schema"] = convert_json_schema_to_str(
                request.response_format.json_schema.schema_
            )
        elif (
            request.response_format and request.response_format.type == "structural_tag"
        ):
            sampling_params["structural_tag"] = convert_json_schema_to_str(
                request.response_format.model_dump(by_alias=True)
            )
        sampling_params_list.append(sampling_params)

        image_data_list.append(image_data)
        modalities_list.append(modalities)
    if len(all_requests) == 1:
        if isinstance(input_ids[0], str):
            prompt_kwargs = {"text": input_ids[0]}
        else:
            prompt_kwargs = {"input_ids": input_ids[0]}
        sampling_params_list = sampling_params_list[0]
        image_data_list = image_data_list[0]
        return_logprobs = return_logprobs[0]
        logprob_start_lens = logprob_start_lens[0]
        top_logprobs_nums = top_logprobs_nums[0]
        modalities_list = modalities_list[0]
        lora_paths = lora_paths[0]
        request_ids = request_ids[0] if request_ids else None
    else:
        if isinstance(input_ids[0], str):
            prompt_kwargs = {"text": input_ids}
        else:
            prompt_kwargs = {"input_ids": input_ids}

    adapted_request = GenerateReqInput(
        **prompt_kwargs,
        image_data=image_data_list,
        sampling_params=sampling_params_list,
        return_logprob=return_logprobs,
        logprob_start_len=logprob_start_lens,
        top_logprobs_num=top_logprobs_nums,
        stream=all_requests[0].stream,
        return_text_in_logprobs=True,
        rid=request_ids,
        modalities=modalities_list,
        lora_path=lora_paths,
    )

    return adapted_request, all_requests if len(all_requests) > 1 else all_requests[0]


def v1_chat_generate_response(
    request,
    ret,
    created,
    to_file=False,
    cache_report=False,
    tool_call_parser=None,
    reasoning_parser=None,
):
    choices = []

    for idx, ret_item in enumerate(ret):
        logprobs = False
        if isinstance(request, list) and request[idx].logprobs:
            logprobs = True
        elif (not isinstance(request, list)) and request.logprobs:
            logprobs = True
        if logprobs:
            logprobs = to_openai_style_logprobs(
                output_token_logprobs=ret_item["meta_info"]["output_token_logprobs"],
                output_top_logprobs=ret_item["meta_info"]["output_top_logprobs"],
            )
            token_logprobs = []
            for token_idx, (token, logprob) in enumerate(
                zip(logprobs.tokens, logprobs.token_logprobs)
            ):
                token_bytes = list(token.encode("utf-8"))
                top_logprobs = []
                if logprobs.top_logprobs:
                    for top_token, top_logprob in logprobs.top_logprobs[
                        token_idx
                    ].items():
                        top_token_bytes = list(top_token.encode("utf-8"))
                        top_logprobs.append(
                            TopLogprob(
                                token=top_token,
                                bytes=top_token_bytes,
                                logprob=top_logprob,
                            )
                        )
                token_logprobs.append(
                    ChatCompletionTokenLogprob(
                        token=token,
                        bytes=token_bytes,
                        logprob=logprob,
                        top_logprobs=top_logprobs,
                    )
                )

            choice_logprobs = ChoiceLogprobs(content=token_logprobs)
        else:
            choice_logprobs = None

        finish_reason = ret_item["meta_info"]["finish_reason"]

        tool_calls = None
        text = ret_item["text"]

        if isinstance(request, list):
            tool_choice = request[idx].tool_choice
            tools = request[idx].tools
            separate_reasoning = request[idx].separate_reasoning
        else:
            tool_choice = request.tool_choice
            tools = request.tools
            separate_reasoning = request.separate_reasoning

        if reasoning_parser and separate_reasoning:
            try:
                parser = ReasoningParser(
                    model_type=reasoning_parser, stream_reasoning=False
                )
                reasoning_text, text = parser.parse_non_stream(text)
            except Exception as e:
                logger.error(f"Exception: {e}")
                return create_error_response(
                    HTTPStatus.BAD_REQUEST,
                    "Failed to parse reasoning related info to json format!",
                )
        else:
            reasoning_text = None

        if tool_choice != "none" and tools:
            parser = FunctionCallParser(tools, tool_call_parser)
            if parser.has_tool_call(text):
                if finish_reason["type"] == "stop":
                    finish_reason["type"] = "tool_calls"
                    finish_reason["matched"] = None
                try:
                    text, call_info_list = parser.parse_non_stream(text)
                    tool_calls = [
                        ToolCall(
                            id=str(call_info.tool_index),
                            function=FunctionResponse(
                                name=call_info.name, arguments=call_info.parameters
                            ),
                        )
                        for call_info in call_info_list
                    ]
                except Exception as e:
                    logger.error(f"Exception: {e}")
                    return create_error_response(
                        HTTPStatus.BAD_REQUEST,
                        "Failed to parse fc related info to json format!",
                    )

        if to_file:
            # to make the choice data json serializable
            choice_data = {
                "index": 0,
                "message": {
                    "role": "assistant",
                    "content": text if text else None,
                    "tool_calls": tool_calls,
                    "reasoning_content": reasoning_text if reasoning_text else None,
                },
                "logprobs": choice_logprobs.model_dump() if choice_logprobs else None,
                "finish_reason": (finish_reason["type"] if finish_reason else ""),
                "matched_stop": (
                    finish_reason["matched"]
                    if finish_reason and "matched" in finish_reason
                    else None
                ),
            }
        else:
            choice_data = ChatCompletionResponseChoice(
                index=idx,
                message=ChatMessage(
                    role="assistant",
                    content=text if text else None,
                    tool_calls=tool_calls,
                    reasoning_content=reasoning_text if reasoning_text else None,
                ),
                logprobs=choice_logprobs,
                finish_reason=(finish_reason["type"] if finish_reason else ""),
                matched_stop=(
                    finish_reason["matched"]
                    if finish_reason and "matched" in finish_reason
                    else None
                ),
            )

        choices.append(choice_data)

    if to_file:
        responses = []

        for i, choice in enumerate(choices):
            response = {
                "status_code": 200,
                "request_id": ret[i]["meta_info"]["id"],
                "body": {
                    # remain the same but if needed we can change that
                    "id": ret[i]["meta_info"]["id"],
                    "object": "chat.completion",
                    "created": created,
                    "model": request[i].model,
                    "choices": choice,
                    "usage": {
                        "prompt_tokens": ret[i]["meta_info"]["prompt_tokens"],
                        "completion_tokens": ret[i]["meta_info"]["completion_tokens"],
                        "total_tokens": ret[i]["meta_info"]["prompt_tokens"]
                        + ret[i]["meta_info"]["completion_tokens"],
                    },
                    "system_fingerprint": None,
                },
            }
            responses.append(response)
        return responses
    else:
        prompt_tokens = sum(
            ret[i]["meta_info"]["prompt_tokens"] for i in range(0, len(ret), request.n)
        )
        completion_tokens = sum(item["meta_info"]["completion_tokens"] for item in ret)
        cached_tokens = sum(item["meta_info"].get("cached_tokens", 0) for item in ret)
        response = ChatCompletionResponse(
            id=ret[0]["meta_info"]["id"],
            created=created,
            model=request.model,
            choices=choices,
            usage=UsageInfo(
                prompt_tokens=prompt_tokens,
                completion_tokens=completion_tokens,
                total_tokens=prompt_tokens + completion_tokens,
                prompt_tokens_details=(
                    {"cached_tokens": cached_tokens} if cache_report else None
                ),
            ),
        )
        return response


async def v1_chat_completions(
    tokenizer_manager, raw_request: Request, cache_report=False
):
    request_json = await raw_request.json()
    # 外部传入trace_id
    trace_id = get_trace_id(request_json)
    request_ids = [trace_id] if trace_id else None

    all_requests = [ChatCompletionRequest(**request_json)]
<<<<<<< HEAD
    adapted_request, request = v1_chat_generate_request(
        all_requests, tokenizer_manager, request_ids=request_ids)

    # 返回的chunk类型
    chunk_object_type: Final = "chat.completion.chunk"
=======
    created = int(time.time())
    adapted_request, request = v1_chat_generate_request(all_requests, tokenizer_manager)
>>>>>>> 417fc72f

    if adapted_request.stream:
        parser_dict = {}
        reasoning_parser_dict = {}

        async def generate_stream_resp():
            is_firsts = {}
            stream_buffers = {}
            n_prev_tokens = {}
            prompt_tokens = {}
            completion_tokens = {}
            cached_tokens = {}
<<<<<<< HEAD

=======
>>>>>>> 417fc72f
            try:
                async for content in tokenizer_manager.generate_request(
                    adapted_request, raw_request
                ):
                    index = content.get("index", 0)
                    text = content["text"]

                    is_first = is_firsts.get(index, True)
                    stream_buffer = stream_buffers.get(index, "")
                    n_prev_token = n_prev_tokens.get(index, 0)

                    prompt_tokens[index] = content["meta_info"]["prompt_tokens"]
                    completion_tokens[index] = content["meta_info"]["completion_tokens"]
                    cached_tokens[index] = content["meta_info"].get("cached_tokens", 0)
<<<<<<< HEAD

=======
>>>>>>> 417fc72f
                    if request.logprobs:
                        logprobs = to_openai_style_logprobs(
                            output_token_logprobs=content["meta_info"][
                                "output_token_logprobs"
                            ][n_prev_token:],
                            output_top_logprobs=content["meta_info"][
                                "output_top_logprobs"
                            ][n_prev_token:],
                        )

                        n_prev_token = len(
                            content["meta_info"]["output_token_logprobs"]
                        )
                        token_logprobs = []
                        for token, logprob in zip(
                            logprobs.tokens, logprobs.token_logprobs
                        ):
                            token_bytes = list(token.encode("utf-8"))
                            top_logprobs = []
                            if logprobs.top_logprobs:
                                for top_token, top_logprob in logprobs.top_logprobs[
                                    0
                                ].items():
                                    top_token_bytes = list(top_token.encode("utf-8"))
                                    top_logprobs.append(
                                        TopLogprob(
                                            token=top_token,
                                            bytes=top_token_bytes,
                                            logprob=top_logprob,
                                        )
                                    )
                            token_logprobs.append(
                                ChatCompletionTokenLogprob(
                                    token=token,
                                    bytes=token_bytes,
                                    logprob=logprob,
                                    top_logprobs=top_logprobs,
                                )
                            )

                        choice_logprobs = ChoiceLogprobs(content=token_logprobs)

                    else:
                        choice_logprobs = None

                    finish_reason = content["meta_info"]["finish_reason"]
                    finish_reason_type = (
                        finish_reason["type"] if finish_reason else None
                    )

                    if is_first:
                        # First chunk with role
                        is_first = False
                        if (
                            tokenizer_manager.server_args.reasoning_parser
                            and request.separate_reasoning
                        ):
                            delta = DeltaMessage(
                                role="assistant", reasoning_content=None
                            )
                        else:
                            delta = DeltaMessage(role="assistant", content=None)
                        choice_data = ChatCompletionResponseStreamChoice(
                            index=index,
                            delta=delta,
                            finish_reason=(
                                None
                                if finish_reason_type and len(finish_reason_type) == 0
                                else finish_reason_type
                            ),
                            matched_stop=(
                                finish_reason["matched"]
                                if finish_reason and "matched" in finish_reason
                                else None
                            ),
                            logprobs=choice_logprobs,
                        )
                        chunk = ChatCompletionStreamResponse(
                            id=content["meta_info"]["id"],
                            created=created,
                            choices=[choice_data],
                            model=request.model,
                        )
                        yield f"data: {chunk.model_dump_json()}\n\n"

                    text = content["text"]
                    delta = text[len(stream_buffer) :]
                    new_stream_buffer = stream_buffer + delta

                    if (
                        tokenizer_manager.server_args.reasoning_parser
                        and request.separate_reasoning
                    ):
                        if index not in reasoning_parser_dict:
                            reasoning_parser_dict[index] = ReasoningParser(
                                tokenizer_manager.server_args.reasoning_parser,
                                request.stream_reasoning,
                            )
                        reasoning_parser = reasoning_parser_dict[index]
                        reasoning_text, delta = reasoning_parser.parse_stream_chunk(
                            delta
                        )
                        if reasoning_text:
                            choice_data = ChatCompletionResponseStreamChoice(
                                index=index,
                                delta=DeltaMessage(
                                    reasoning_content=(
                                        reasoning_text if reasoning_text else None
                                    )
                                ),
                                finish_reason=(
                                    None
                                    if finish_reason_type
                                    and len(finish_reason_type) == 0
                                    else finish_reason_type
                                ),
                            )
                            chunk = ChatCompletionStreamResponse(
                                id=content["meta_info"]["id"],
                                created=created,
                                choices=[choice_data],
                                model=request.model,
                            )
                            yield f"data: {chunk.model_dump_json()}\n\n"
                        if (delta and len(delta) == 0) or not delta:
                            stream_buffers[index] = new_stream_buffer
                            is_firsts[index] = is_first
                            continue

                    if request.tool_choice != "none" and request.tools:
                        if index not in parser_dict:
                            parser_dict[index] = FunctionCallParser(
                                tools=request.tools,
                                tool_call_parser=tokenizer_manager.server_args.tool_call_parser,
                            )
                        parser = parser_dict[index]

                        # parse_increment => returns (normal_text, calls)
                        normal_text, calls = parser.parse_stream_chunk(delta)

                        # 1) if there's normal_text, output it as normal content
                        if normal_text:
                            choice_data = ChatCompletionResponseStreamChoice(
                                index=index,
                                delta=DeltaMessage(
                                    content=normal_text if normal_text else None
                                ),
                                finish_reason=(
                                    None
                                    if finish_reason_type
                                    and len(finish_reason_type) == 0
                                    else finish_reason_type
                                ),
                            )
                            chunk = ChatCompletionStreamResponse(
                                id=content["meta_info"]["id"],
                                created=created,
                                choices=[choice_data],
                                model=request.model,
                            )
                            yield f"data: {chunk.model_dump_json()}\n\n"

                        # 2) if we found calls, we output them as separate chunk(s)
                        for call_item in calls:
                            # transform call_item -> FunctionResponse + ToolCall

                            if (
                                content["meta_info"]["finish_reason"]
                                and content["meta_info"]["finish_reason"]["type"]
                                == "stop"
                            ):
                                latest_delta_len = 0
                                if isinstance(call_item.parameters, str):
                                    latest_delta_len = len(call_item.parameters)

                                expected_call = json.dumps(
                                    parser.multi_format_parser.detectors[0]
                                    .prev_tool_call_arr[index]
                                    .get("arguments", {}),
                                    ensure_ascii=False,
                                )
                                actual_call = parser.multi_format_parser.detectors[
                                    0
                                ].streamed_args_for_tool[index]
                                if latest_delta_len > 0:
                                    actual_call = actual_call[:-latest_delta_len]
                                remaining_call = expected_call.replace(
                                    actual_call, "", 1
                                )
                                call_item.parameters = remaining_call

                            tool_call = ToolCall(
                                id=str(call_item.tool_index),
                                function=FunctionResponse(
                                    name=call_item.name,
                                    arguments=call_item.parameters,
                                ),
                            )
                            choice_data = ChatCompletionResponseStreamChoice(
                                index=index,
                                delta=DeltaMessage(
                                    role="assistant", tool_calls=[tool_call]
                                ),
                                finish_reason="tool_call",
                            )
                            chunk = ChatCompletionStreamResponse(
                                id=content["meta_info"]["id"],
                                created=created,
                                choices=[choice_data],
                                model=request.model,
                            )
                            yield f"data: {chunk.model_dump_json()}\n\n"

                        stream_buffers[index] = new_stream_buffer
                        is_firsts[index] = is_first

                    else:
                        # No tool calls => just treat this as normal text
                        choice_data = ChatCompletionResponseStreamChoice(
                            index=index,
                            delta=DeltaMessage(role="assistant", content=delta if delta else None),
                            finish_reason=(
                                None
                                if finish_reason_type and len(finish_reason_type) == 0
                                else finish_reason_type
                            ),
                            matched_stop=(
                                finish_reason["matched"]
                                if finish_reason and "matched" in finish_reason
                                else None
                            ),
                            logprobs=choice_logprobs,
                        )
                        chunk = ChatCompletionStreamResponse(
                            id=content["meta_info"]["id"],
                            created=created,
                            choices=[choice_data],
                            model=request.model,
                        )
                        yield f"data: {chunk.model_dump_json()}\n\n"
                        stream_buffers[index] = new_stream_buffer
                        is_firsts[index] = is_first
                if request.stream_options and request.stream_options.include_usage:
                    total_prompt_tokens = sum(
                        tokens
                        for i, tokens in prompt_tokens.items()
                        if i % request.n == 0
                    )
                    total_completion_tokens = sum(
                        tokens for tokens in completion_tokens.values()
                    )
<<<<<<< HEAD
                    prompt_cached_tokens = sum(
                        tokens for tokens in cached_tokens.values()
                    )
                    cache_report = tokenizer_manager.server_args.enable_cache_report
=======
                    cache_report = tokenizer_manager.server_args.enable_cache_report
                    if cache_report:
                        cached_tokens_sum = sum(
                            tokens for tokens in cached_tokens.values()
                        )
                        prompt_tokens_details = {"cached_tokens": cached_tokens_sum}
                    else:
                        prompt_tokens_details = None
>>>>>>> 417fc72f
                    usage = UsageInfo(
                        prompt_tokens=total_prompt_tokens,
                        completion_tokens=total_completion_tokens,
                        total_tokens=total_prompt_tokens + total_completion_tokens,
<<<<<<< HEAD
                        prompt_tokens_details=(
                            {"cached_tokens": prompt_cached_tokens} if cache_report else None
                        ),
                    )

                    final_usage_chunk = ChatCompletionStreamResponse(
                        id=(trace_id or content["meta_info"]["id"]),
                        object=chunk_object_type,
                        created=int(time.time()),
=======
                        prompt_tokens_details=prompt_tokens_details,
                    )

                    final_usage_chunk = ChatCompletionStreamResponse(
                        id=content["meta_info"]["id"],
                        created=created,
>>>>>>> 417fc72f
                        choices=[],
                        model=request.model,
                        usage=usage,
                    )
                    final_usage_data = final_usage_chunk.model_dump_json(
                        exclude_none=True
                    )
                    yield f"data: {final_usage_data}\n\n"
            except ValueError as e:
                error = create_streaming_error_response(str(e))
                yield f"data: {error}\n\n"
            yield "data: [DONE]\n\n"

        return StreamingResponse(
            generate_stream_resp(),
            media_type="text/event-stream",
            background=tokenizer_manager.create_abort_task(adapted_request),
        )

    # Non-streaming response.
    try:
        ret = await tokenizer_manager.generate_request(
            adapted_request, raw_request
        ).__anext__()
    except ValueError as e:
        return create_error_response(str(e))
    if not isinstance(ret, list):
        ret = [ret]

    response = v1_chat_generate_response(
        request,
        ret,
        created,
        cache_report=tokenizer_manager.server_args.enable_cache_report,
        tool_call_parser=tokenizer_manager.server_args.tool_call_parser,
        reasoning_parser=tokenizer_manager.server_args.reasoning_parser,
    )

    return response


def v1_embedding_request(all_requests, tokenizer_manager):
    prompts = []
    sampling_params_list = []
    first_prompt_type = type(all_requests[0].input)

    for request in all_requests:
        prompt = request.input
        assert (
            type(prompt) is first_prompt_type
        ), "All prompts must be of the same type in file input settings"
        prompts.append(prompt)

    if len(all_requests) == 1:
        prompt = prompts[0]
        if isinstance(prompt, str) or isinstance(prompt[0], str):
            prompt_kwargs = {"text": prompt}
        elif isinstance(prompt, list) and isinstance(
            prompt[0], MultimodalEmbeddingInput
        ):
            assert (
                chat_template_name is not None
            ), "chat_template_name is required for multimodal inputs"
            texts = []
            images = []
            for item in prompt:
                texts.append(item.text if item.text is not None else None)
                images.append(item.image if item.image is not None else None)
            convs = generate_embedding_convs(texts, images, chat_template_name)
            generate_prompts = []
            for conv in convs:
                generate_prompts.append(conv.get_prompt())
            if len(generate_prompts) == 1:
                prompt_kwargs = {"text": generate_prompts[0], "image_data": images[0]}
            else:
                prompt_kwargs = {"text": generate_prompts, "image_data": images}
        else:
            prompt_kwargs = {"input_ids": prompt}
    else:
        if isinstance(prompts[0], str) or isinstance(prompts[0][0], str):
            prompt_kwargs = {"text": prompts}
        elif isinstance(prompts[0], list) and isinstance(
            prompts[0][0], MultimodalEmbeddingInput
        ):
            # TODO: multiple requests
            raise NotImplementedError(
                "Multiple requests with multimodal inputs are not supported yet"
            )
        else:
            prompt_kwargs = {"input_ids": prompts}

    adapted_request = EmbeddingReqInput(
        **prompt_kwargs,
    )

    if len(all_requests) == 1:
        return adapted_request, all_requests[0]
    return adapted_request, all_requests


def v1_embedding_response(ret, model_path, to_file=False):
    embedding_objects = []
    prompt_tokens = 0
    for idx, ret_item in enumerate(ret):
        embedding_objects.append(
            EmbeddingObject(
                embedding=ret[idx]["embedding"],
                index=idx,
            )
        )
        prompt_tokens += ret[idx]["meta_info"]["prompt_tokens"]

    return EmbeddingResponse(
        data=embedding_objects,
        model=model_path,
        usage=UsageInfo(
            prompt_tokens=prompt_tokens,
            total_tokens=prompt_tokens,
        ),
    )


async def v1_embeddings(tokenizer_manager, raw_request: Request):
    request_json = await raw_request.json()
    all_requests = [EmbeddingRequest(**request_json)]
    adapted_request, request = v1_embedding_request(all_requests, tokenizer_manager)

    try:
        ret = await tokenizer_manager.generate_request(
            adapted_request, raw_request
        ).__anext__()
    except ValueError as e:
        return create_error_response(str(e))

    if not isinstance(ret, list):
        ret = [ret]

    response = v1_embedding_response(ret, tokenizer_manager.model_path)

    return response

def get_trace_id(req_json):
    trace_id = req_json.pop("trace_id", None)
    if not trace_id:
        return None
    return trace_id + '_' + str(uuid.uuid4().hex)[:8]

def to_openai_style_logprobs(
    input_token_logprobs=None,
    output_token_logprobs=None,
    input_top_logprobs=None,
    output_top_logprobs=None,
):
    ret_logprobs = LogProbs()

    def append_token_logprobs(token_logprobs):
        for logprob, _, token_text in token_logprobs:
            ret_logprobs.tokens.append(token_text)
            ret_logprobs.token_logprobs.append(logprob)

            # Not supported yet
            ret_logprobs.text_offset.append(-1)

    def append_top_logprobs(top_logprobs):
        for tokens in top_logprobs:
            if tokens is not None:
                ret_logprobs.top_logprobs.append(
                    {token[2]: token[0] for token in tokens}
                )
            else:
                ret_logprobs.top_logprobs.append(None)

    if input_token_logprobs is not None:
        append_token_logprobs(input_token_logprobs)
    if output_token_logprobs is not None:
        append_token_logprobs(output_token_logprobs)
    if input_top_logprobs is not None:
        append_top_logprobs(input_top_logprobs)
    if output_top_logprobs is not None:
        append_top_logprobs(output_top_logprobs)

    return ret_logprobs<|MERGE_RESOLUTION|>--- conflicted
+++ resolved
@@ -704,14 +704,7 @@
             ret[i]["meta_info"]["prompt_tokens"] for i in range(0, len(ret), request.n)
         )
         completion_tokens = sum(item["meta_info"]["completion_tokens"] for item in ret)
-<<<<<<< HEAD
-
         cached_tokens = sum(item["meta_info"].get("cached_tokens", 0) for item in ret)
-        cache_report = tokenizer_manager.server_args.enable_cache_report
-
-=======
-        cached_tokens = sum(item["meta_info"].get("cached_tokens", 0) for item in ret)
->>>>>>> 417fc72f
         response = CompletionResponse(
             id=ret[0]["meta_info"]["id"],
             model=request.model,
@@ -736,16 +729,12 @@
     request_ids = [trace_id] if trace_id else None
 
     all_requests = [CompletionRequest(**request_json)]
-<<<<<<< HEAD
+    created = int(time.time())
     adapted_request, request = v1_generate_request(
         all_requests, request_ids=request_ids)
 
     # 返回的chunk类型
     chunk_object_type: Final = "text_completion"
-=======
-    created = int(time.time())
-    adapted_request, request = v1_generate_request(all_requests)
->>>>>>> 417fc72f
 
     if adapted_request.stream:
 
@@ -755,10 +744,7 @@
             prompt_tokens = {}
             completion_tokens = {}
             cached_tokens = {}
-<<<<<<< HEAD
-=======
-
->>>>>>> 417fc72f
+
             try:
                 async for content in tokenizer_manager.generate_request(
                     adapted_request, raw_request
@@ -844,12 +830,8 @@
                     )
                     chunk = CompletionStreamResponse(
                         id=content["meta_info"]["id"],
-<<<<<<< HEAD
+                        created=created,
                         object=chunk_object_type,
-=======
-                        created=created,
-                        object="text_completion",
->>>>>>> 417fc72f
                         choices=[choice_data],
                         model=request.model,
                     )
@@ -867,14 +849,6 @@
                     total_completion_tokens = sum(
                         tokens for tokens in completion_tokens.values()
                     )
-<<<<<<< HEAD
-
-                    prompt_cached_tokens = sum(
-                        tokens for tokens in cached_tokens.values()
-                    )
-                    cache_report = tokenizer_manager.server_args.enable_cache_report
-
-=======
                     cache_report = tokenizer_manager.server_args.enable_cache_report
                     if cache_report:
                         cached_tokens_sum = sum(
@@ -883,29 +857,17 @@
                         prompt_tokens_details = {"cached_tokens": cached_tokens_sum}
                     else:
                         prompt_tokens_details = None
->>>>>>> 417fc72f
                     usage = UsageInfo(
                         prompt_tokens=total_prompt_tokens,
                         completion_tokens=total_completion_tokens,
                         total_tokens=total_prompt_tokens + total_completion_tokens,
-<<<<<<< HEAD
-                        prompt_tokens_details=(
-                            {"cached_tokens": prompt_cached_tokens} if cache_report else None
-                        ),
+                        prompt_tokens_details=prompt_tokens_details,
                     )
 
                     final_usage_chunk = CompletionStreamResponse(
                         id=(trace_id or content["meta_info"]["id"]),
                         object=chunk_object_type,
-                        created=int(time.time()),
-=======
-                        prompt_tokens_details=prompt_tokens_details,
-                    )
-
-                    final_usage_chunk = CompletionStreamResponse(
-                        id=content["meta_info"]["id"],
                         created=created,
->>>>>>> 417fc72f
                         choices=[],
                         model=request.model,
                         usage=usage,
@@ -1327,16 +1289,12 @@
     request_ids = [trace_id] if trace_id else None
 
     all_requests = [ChatCompletionRequest(**request_json)]
-<<<<<<< HEAD
+    created = int(time.time())
     adapted_request, request = v1_chat_generate_request(
         all_requests, tokenizer_manager, request_ids=request_ids)
 
     # 返回的chunk类型
     chunk_object_type: Final = "chat.completion.chunk"
-=======
-    created = int(time.time())
-    adapted_request, request = v1_chat_generate_request(all_requests, tokenizer_manager)
->>>>>>> 417fc72f
 
     if adapted_request.stream:
         parser_dict = {}
@@ -1349,10 +1307,6 @@
             prompt_tokens = {}
             completion_tokens = {}
             cached_tokens = {}
-<<<<<<< HEAD
-
-=======
->>>>>>> 417fc72f
             try:
                 async for content in tokenizer_manager.generate_request(
                     adapted_request, raw_request
@@ -1367,10 +1321,6 @@
                     prompt_tokens[index] = content["meta_info"]["prompt_tokens"]
                     completion_tokens[index] = content["meta_info"]["completion_tokens"]
                     cached_tokens[index] = content["meta_info"].get("cached_tokens", 0)
-<<<<<<< HEAD
-
-=======
->>>>>>> 417fc72f
                     if request.logprobs:
                         logprobs = to_openai_style_logprobs(
                             output_token_logprobs=content["meta_info"][
@@ -1622,12 +1572,6 @@
                     total_completion_tokens = sum(
                         tokens for tokens in completion_tokens.values()
                     )
-<<<<<<< HEAD
-                    prompt_cached_tokens = sum(
-                        tokens for tokens in cached_tokens.values()
-                    )
-                    cache_report = tokenizer_manager.server_args.enable_cache_report
-=======
                     cache_report = tokenizer_manager.server_args.enable_cache_report
                     if cache_report:
                         cached_tokens_sum = sum(
@@ -1636,29 +1580,17 @@
                         prompt_tokens_details = {"cached_tokens": cached_tokens_sum}
                     else:
                         prompt_tokens_details = None
->>>>>>> 417fc72f
                     usage = UsageInfo(
                         prompt_tokens=total_prompt_tokens,
                         completion_tokens=total_completion_tokens,
                         total_tokens=total_prompt_tokens + total_completion_tokens,
-<<<<<<< HEAD
-                        prompt_tokens_details=(
-                            {"cached_tokens": prompt_cached_tokens} if cache_report else None
-                        ),
+                        prompt_tokens_details=prompt_tokens_details,
                     )
 
                     final_usage_chunk = ChatCompletionStreamResponse(
                         id=(trace_id or content["meta_info"]["id"]),
                         object=chunk_object_type,
-                        created=int(time.time()),
-=======
-                        prompt_tokens_details=prompt_tokens_details,
-                    )
-
-                    final_usage_chunk = ChatCompletionStreamResponse(
-                        id=content["meta_info"]["id"],
                         created=created,
->>>>>>> 417fc72f
                         choices=[],
                         model=request.model,
                         usage=usage,

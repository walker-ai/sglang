# Copyright 2023-2024 SGLang Team
# Licensed under the Apache License, Version 2.0 (the "License");
# you may not use this file except in compliance with the License.
# You may obtain a copy of the License at
#
#     http://www.apache.org/licenses/LICENSE-2.0
#
# Unless required by applicable law or agreed to in writing, software
# distributed under the License is distributed on an "AS IS" BASIS,
# WITHOUT WARRANTIES OR CONDITIONS OF ANY KIND, either express or implied.
# See the License for the specific language governing permissions and
# limitations under the License.
# ==============================================================================
"""Utilities for Huggingface Transformers."""

import contextlib
import os
import warnings
from pathlib import Path
from typing import Dict, Optional, Type, Union

from huggingface_hub import snapshot_download
from transformers import (
    AutoConfig,
    AutoProcessor,
    AutoTokenizer,
    PretrainedConfig,
    PreTrainedTokenizer,
    PreTrainedTokenizerFast,
)
from transformers.models.auto.modeling_auto import MODEL_FOR_CAUSAL_LM_MAPPING_NAMES

<<<<<<< HEAD
from sglang.srt.configs import ChatGLMConfig, DbrxConfig, ExaoneConfig, Qwen2_5_VLConfig, GLMConfig, BailingMoEConfig
=======
from sglang.srt.configs import (
    ChatGLMConfig,
    DbrxConfig,
    ExaoneConfig,
    MultiModalityConfig,
    Qwen2_5_VLConfig,
)
>>>>>>> c550e52f

_CONFIG_REGISTRY: Dict[str, Type[PretrainedConfig]] = {
    ChatGLMConfig.model_type: ChatGLMConfig,
    DbrxConfig.model_type: DbrxConfig,
    ExaoneConfig.model_type: ExaoneConfig,
    Qwen2_5_VLConfig.model_type: Qwen2_5_VLConfig,
<<<<<<< HEAD
    GLMConfig.model_type: GLMConfig,
    BailingMoEConfig.model_type: BailingMoEConfig,
=======
    MultiModalityConfig.model_type: MultiModalityConfig,
>>>>>>> c550e52f
}

for name, cls in _CONFIG_REGISTRY.items():
    with contextlib.suppress(ValueError):
        AutoConfig.register(name, cls)


def download_from_hf(model_path: str):
    if os.path.exists(model_path):
        return model_path

    return snapshot_download(model_path, allow_patterns=["*.json", "*.bin", "*.model"])


def get_config(
    model: str,
    trust_remote_code: bool,
    revision: Optional[str] = None,
    model_override_args: Optional[dict] = None,
    **kwargs,
):
    is_gguf = check_gguf_file(model)
    if is_gguf:
        kwargs["gguf_file"] = model
        model = Path(model).parent

    config = AutoConfig.from_pretrained(
        model, trust_remote_code=trust_remote_code, revision=revision, **kwargs
    )

    # FIXME: Pour contents of janus-pro's langauge_config to first-level
    if isinstance(model, str) and model.lower().startswith("deepseek-ai/janus-pro"):
        assert hasattr(config, "language_config")
        for key, val in config.language_config.__dict__.items():
            setattr(config, key, val)
        setattr(config, "architectures", ["MultiModalityCausalLM"])

    if config.model_type in _CONFIG_REGISTRY:
        config_class = _CONFIG_REGISTRY[config.model_type]
        config = config_class.from_pretrained(model, revision=revision)
        # NOTE(HandH1998): Qwen2VL requires `_name_or_path` attribute in `config`.
        setattr(config, "_name_or_path", model)
    if model_override_args:
        config.update(model_override_args)

    # Special architecture mapping check for GGUF models
    if is_gguf:
        if config.model_type not in MODEL_FOR_CAUSAL_LM_MAPPING_NAMES:
            raise RuntimeError(f"Can't get gguf config for {config.model_type}.")
        model_type = MODEL_FOR_CAUSAL_LM_MAPPING_NAMES[config.model_type]
        config.update({"architectures": [model_type]})

    return config


# Models don't use the same configuration key for determining the maximum
# context length.  Store them here so we can sanely check them.
# NOTE: The ordering here is important. Some models have two of these and we
# have a preference for which value gets used.
CONTEXT_LENGTH_KEYS = [
    "max_sequence_length",
    "seq_length",
    "max_seq_len",
    "model_max_length",
    "max_position_embeddings",
]


def get_context_length(config):
    """Get the context length of a model from a huggingface model configs."""
    text_config = config
    rope_scaling = getattr(text_config, "rope_scaling", None)
    if rope_scaling:
        rope_scaling_factor = rope_scaling.get("factor", 1)
        if "original_max_position_embeddings" in rope_scaling:
            rope_scaling_factor = 1
        if rope_scaling.get("rope_type", None) == "llama3":
            rope_scaling_factor = 1
    else:
        rope_scaling_factor = 1

    for key in CONTEXT_LENGTH_KEYS:
        val = getattr(text_config, key, None)
        if val is not None:
            return int(rope_scaling_factor * val)
    return 2048


# A fast LLaMA tokenizer with the pre-processed `tokenizer.json` file.
_FAST_LLAMA_TOKENIZER = "hf-internal-testing/llama-tokenizer"


def get_tokenizer(
    tokenizer_name: str,
    *args,
    tokenizer_mode: str = "auto",
    trust_remote_code: bool = False,
    tokenizer_revision: Optional[str] = None,
    **kwargs,
) -> Union[PreTrainedTokenizer, PreTrainedTokenizerFast]:
    """Gets a tokenizer for the given model name via Huggingface."""
    if tokenizer_mode == "slow":
        if kwargs.get("use_fast", False):
            raise ValueError("Cannot use the fast tokenizer in slow tokenizer mode.")
        kwargs["use_fast"] = False

    is_gguf = check_gguf_file(tokenizer_name)
    if is_gguf:
        kwargs["gguf_file"] = tokenizer_name
        tokenizer_name = Path(tokenizer_name).parent

    try:
        tokenizer = AutoTokenizer.from_pretrained(
            tokenizer_name,
            *args,
            trust_remote_code=trust_remote_code,
            tokenizer_revision=tokenizer_revision,
            clean_up_tokenization_spaces=False,
            **kwargs,
        )
    except TypeError as e:
        # The LLaMA tokenizer causes a protobuf error in some environments.
        err_msg = (
            "Failed to load the tokenizer. If you are using a LLaMA V1 model "
            f"consider using '{_FAST_LLAMA_TOKENIZER}' instead of the "
            "original tokenizer."
        )
        raise RuntimeError(err_msg) from e
    except ValueError as e:
        # If the error pertains to the tokenizer class not existing or not
        # currently being imported, suggest using the --trust-remote-code flag.
        if not trust_remote_code and (
            "does not exist or is not currently imported." in str(e)
            or "requires you to execute the tokenizer file" in str(e)
        ):
            err_msg = (
                "Failed to load the tokenizer. If the tokenizer is a custom "
                "tokenizer not yet available in the HuggingFace transformers "
                "library, consider setting `trust_remote_code=True` in LLM "
                "or using the `--trust-remote-code` flag in the CLI."
            )
            raise RuntimeError(err_msg) from e
        else:
            raise e

    if not isinstance(tokenizer, PreTrainedTokenizerFast):
        warnings.warn(
            "Using a slow tokenizer. This might cause a significant "
            "slowdown. Consider using a fast tokenizer instead."
        )

    attach_additional_stop_token_ids(tokenizer)
    return tokenizer


def get_processor(
    tokenizer_name: str,
    *args,
    tokenizer_mode: str = "auto",
    trust_remote_code: bool = False,
    tokenizer_revision: Optional[str] = None,
    **kwargs,
):
    processor = AutoProcessor.from_pretrained(
        tokenizer_name,
        *args,
        trust_remote_code=trust_remote_code,
        tokenizer_revision=tokenizer_revision,
        **kwargs,
    )

    attach_additional_stop_token_ids(processor.tokenizer)
    return processor


def attach_additional_stop_token_ids(tokenizer):
    # Special handling for stop token <|eom_id|> generated by llama 3 tool use.
    if "<|eom_id|>" in tokenizer.get_added_vocab():
        tokenizer.additional_stop_token_ids = set(
            [tokenizer.get_added_vocab()["<|eom_id|>"]]
        )
    else:
        tokenizer.additional_stop_token_ids = None


def check_gguf_file(model: Union[str, os.PathLike]) -> bool:
    """Check if the file is a GGUF model."""
    model = Path(model)
    if not model.is_file():
        return False
    elif model.suffix == ".gguf":
        return True

    with open(model, "rb") as f:
        header = f.read(4)
    return header == b"GGUF"<|MERGE_RESOLUTION|>--- conflicted
+++ resolved
@@ -30,29 +30,24 @@
 )
 from transformers.models.auto.modeling_auto import MODEL_FOR_CAUSAL_LM_MAPPING_NAMES
 
-<<<<<<< HEAD
-from sglang.srt.configs import ChatGLMConfig, DbrxConfig, ExaoneConfig, Qwen2_5_VLConfig, GLMConfig, BailingMoEConfig
-=======
 from sglang.srt.configs import (
     ChatGLMConfig,
     DbrxConfig,
     ExaoneConfig,
     MultiModalityConfig,
     Qwen2_5_VLConfig,
+    GLMConfig,
+    BailingMoEConfig,
 )
->>>>>>> c550e52f
 
 _CONFIG_REGISTRY: Dict[str, Type[PretrainedConfig]] = {
     ChatGLMConfig.model_type: ChatGLMConfig,
     DbrxConfig.model_type: DbrxConfig,
     ExaoneConfig.model_type: ExaoneConfig,
     Qwen2_5_VLConfig.model_type: Qwen2_5_VLConfig,
-<<<<<<< HEAD
+    MultiModalityConfig.model_type: MultiModalityConfig,
     GLMConfig.model_type: GLMConfig,
     BailingMoEConfig.model_type: BailingMoEConfig,
-=======
-    MultiModalityConfig.model_type: MultiModalityConfig,
->>>>>>> c550e52f
 }
 
 for name, cls in _CONFIG_REGISTRY.items():

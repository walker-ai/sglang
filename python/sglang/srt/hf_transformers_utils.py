--- conflicted
+++ resolved
@@ -40,11 +40,8 @@
         ChatGLMConfig.model_type: ChatGLMConfig,
         DbrxConfig.model_type: DbrxConfig,
         ExaoneConfig.model_type: ExaoneConfig,
-<<<<<<< HEAD
+        Qwen2VLConfig.model_type: Qwen2VLConfig,
         GLMConfig.model_type: GLMConfig,
-=======
-        Qwen2VLConfig.model_type: Qwen2VLConfig,
->>>>>>> 6fcd6d7d
     }
 except ImportError:
     # We want this file to run without vllm dependency

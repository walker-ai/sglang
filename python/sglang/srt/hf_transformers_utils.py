--- conflicted
+++ resolved
@@ -50,13 +50,10 @@
     ExaoneConfig.model_type: ExaoneConfig,
     Qwen2_5_VLConfig.model_type: Qwen2_5_VLConfig,
     MultiModalityConfig.model_type: MultiModalityConfig,
-<<<<<<< HEAD
+    Gemma3Config.model_type: Gemma3Config,
+    Gemma3TextConfig.model_type: Gemma3TextConfig,
     GLMConfig.model_type: GLMConfig,
     BailingMoEConfig.model_type: BailingMoEConfig,
-=======
-    Gemma3Config.model_type: Gemma3Config,
-    Gemma3TextConfig.model_type: Gemma3TextConfig,
->>>>>>> 452db508
 }
 
 for name, cls in _CONFIG_REGISTRY.items():

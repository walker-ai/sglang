--- conflicted
+++ resolved
@@ -204,12 +204,8 @@
                 "flashinfer_mla_disable_ragged": server_args.flashinfer_mla_disable_ragged,
                 "moe_dense_tp_size": server_args.moe_dense_tp_size,
                 "ep_dispatch_algorithm": server_args.ep_dispatch_algorithm,
-<<<<<<< HEAD
-                "n_share_experts_fusion": server_args.n_share_experts_fusion,
+                "num_fused_shared_experts": server_args.num_fused_shared_experts,
                 "disable_shared_experts_fusion": server_args.disable_shared_experts_fusion,
-=======
-                "num_fused_shared_experts": server_args.num_fused_shared_experts,
->>>>>>> 8a548052
                 "triton_attention_reduce_in_fp32": server_args.triton_attention_reduce_in_fp32,
                 "torchao_config": server_args.torchao_config,
                 "sampling_backend": server_args.sampling_backend,

# Copyright 2023-2024 SGLang Team
# Licensed under the Apache License, Version 2.0 (the "License");
# you may not use this file except in compliance with the License.
# You may obtain a copy of the License at
#
#     http://www.apache.org/licenses/LICENSE-2.0
#
# Unless required by applicable law or agreed to in writing, software
# distributed under the License is distributed on an "AS IS" BASIS,
# WITHOUT WARRANTIES OR CONDITIONS OF ANY KIND, either express or implied.
# See the License for the specific language governing permissions and
# limitations under the License.
# ==============================================================================
"""ModelRunner runs the forward passes of the models."""

import collections
import datetime
import gc
import inspect
import json
import logging
import os
import time
from dataclasses import dataclass
from typing import List, Optional, Tuple, Union

import torch
import torch.distributed as dist

from sglang.srt.configs.device_config import DeviceConfig
from sglang.srt.configs.load_config import LoadConfig
from sglang.srt.configs.model_config import AttentionArch, ModelConfig
from sglang.srt.distributed import (
    get_tp_group,
    init_distributed_environment,
    initialize_model_parallel,
    set_custom_all_reduce,
)
from sglang.srt.distributed.parallel_state import monkey_patch_vllm_parallel_state
from sglang.srt.layers.dp_attention import (
    get_attention_tp_group,
    get_attention_tp_size,
    initialize_dp_attention,
)
from sglang.srt.layers.logits_processor import LogitsProcessorOutput
from sglang.srt.layers.quantization import monkey_patch_isinstance_for_vllm_base_layer
from sglang.srt.layers.quantization.deep_gemm import (
    _ENABLE_JIT_DEEPGEMM,
    update_deep_gemm_config,
)
from sglang.srt.layers.sampler import Sampler
from sglang.srt.layers.torchao_utils import apply_torchao_config_to_model
from sglang.srt.lora.lora_manager import LoRAManager
from sglang.srt.managers.schedule_batch import global_server_args_dict
from sglang.srt.mem_cache.memory_pool import (
    DoubleSparseTokenToKVPool,
    MHATokenToKVPool,
    MLATokenToKVPool,
    ReqToTokenPool,
    TokenToKVPoolAllocator,
)
from sglang.srt.mem_cache.paged_allocator import PagedTokenToKVPoolAllocator
from sglang.srt.model_executor.cuda_graph_runner import CudaGraphRunner
from sglang.srt.model_executor.forward_batch_info import ForwardBatch, PPProxyTensors
from sglang.srt.model_loader import get_model
from sglang.srt.model_loader.loader import (
    DefaultModelLoader,
    device_loading_context,
    get_model_loader,
)
from sglang.srt.model_loader.utils import set_default_torch_dtype
from sglang.srt.model_loader.weight_utils import default_weight_loader
from sglang.srt.patch_torch import monkey_patch_torch_reductions
from sglang.srt.sampling.sampling_batch_info import SamplingBatchInfo
from sglang.srt.server_args import ServerArgs
from sglang.srt.speculative.spec_info import SpeculativeAlgorithm
from sglang.srt.torch_memory_saver_adapter import TorchMemorySaverAdapter
from sglang.srt.utils import (
    MultiprocessingSerializer,
    enable_show_time_cost,
    get_available_gpu_memory,
    get_bool_env_var,
    init_custom_process_group,
    is_cuda,
    is_fa3_default_architecture,
    is_flashinfer_available,
    is_hip,
    is_hopper_with_cuda_12_3,
    is_no_spec_infer_or_topk_one,
    monkey_patch_p2p_access_check,
    monkey_patch_vllm_gguf_config,
    set_cpu_offload_max_bytes,
    set_cuda_arch,
)

# Use a small KV cache pool size for tests in CI
SGLANG_CI_SMALL_KV_SIZE = os.getenv("SGLANG_CI_SMALL_KV_SIZE", None)

# Detect stragger ranks in model loading
UNBALANCED_MODEL_LOADING_TIMEOUT_S = 300

logger = logging.getLogger(__name__)


class ModelRunner:
    """ModelRunner runs the forward passes of the models."""

    def __init__(
        self,
        model_config: ModelConfig,
        mem_fraction_static: float,
        gpu_id: int,
        tp_rank: int,
        tp_size: int,
        pp_rank: int,
        pp_size: int,
        nccl_port: int,
        server_args: ServerArgs,
        is_draft_worker: bool = False,
        req_to_token_pool: Optional[ReqToTokenPool] = None,
        token_to_kv_pool_allocator: Optional[TokenToKVPoolAllocator] = None,
    ):
        # Parse args
        self.model_config = model_config
        self.mem_fraction_static = mem_fraction_static
        self.device = server_args.device
        self.gpu_id = gpu_id
        self.tp_rank = tp_rank
        self.tp_size = tp_size
        self.pp_rank = pp_rank
        self.pp_size = pp_size
        self.dist_port = nccl_port
        self.server_args = server_args
        self.is_draft_worker = is_draft_worker
        self.is_generation = model_config.is_generation
        self.is_multimodal = model_config.is_multimodal
        self.should_log = tp_rank == 0
        self.spec_algorithm = SpeculativeAlgorithm.from_string(
            server_args.speculative_algorithm
        )
        self.page_size = server_args.page_size
        self.req_to_token_pool = req_to_token_pool
        self.token_to_kv_pool_allocator = token_to_kv_pool_allocator
        self.use_mla_backend = self.model_config.attention_arch == AttentionArch.MLA
        self.attention_chunk_size = model_config.attention_chunk_size

        # Model-specific adjustment
        self.model_specific_adjustment()

        if server_args.show_time_cost:
            enable_show_time_cost()

        # Global vars
        global_server_args_dict.update(
            {
                "attention_backend": server_args.attention_backend,
                "debug_tensor_dump_inject": server_args.debug_tensor_dump_inject,
                "debug_tensor_dump_output_folder": server_args.debug_tensor_dump_output_folder,
                "deepep_mode": server_args.deepep_mode,
                "device": server_args.device,
                "disable_chunked_prefix_cache": server_args.disable_chunked_prefix_cache,
                "disable_radix_cache": server_args.disable_radix_cache,
                "enable_nan_detection": server_args.enable_nan_detection,
                "enable_dp_attention": server_args.enable_dp_attention,
                "enable_ep_moe": server_args.enable_ep_moe,
                "enable_deepep_moe": server_args.enable_deepep_moe,
                "flashinfer_mla_disable_ragged": server_args.flashinfer_mla_disable_ragged,
                "moe_dense_tp_size": server_args.moe_dense_tp_size,
                "n_share_experts_fusion": server_args.n_share_experts_fusion,
<<<<<<< HEAD
                "disable_shared_experts_fusion": server_args.disable_shared_experts_fusion,
                "disable_chunked_prefix_cache": server_args.disable_chunked_prefix_cache,
=======
                "triton_attention_reduce_in_fp32": server_args.triton_attention_reduce_in_fp32,
                "torchao_config": server_args.torchao_config,
                "sampling_backend": server_args.sampling_backend,
                "speculative_accept_threshold_single": server_args.speculative_accept_threshold_single,
                "speculative_accept_threshold_acc": server_args.speculative_accept_threshold_acc,
>>>>>>> 97ac42b6
                "use_mla_backend": self.use_mla_backend,
            }
        )

        # CPU offload
        set_cpu_offload_max_bytes(int(server_args.cpu_offload_gb * 1024**3))

        # Get memory before model loading
        min_per_gpu_memory = self.init_torch_distributed()

        # Update deep gemm configure
        if _ENABLE_JIT_DEEPGEMM:
            update_deep_gemm_config(gpu_id, server_args)

        # If it is a draft model, tp_group can be different
        self.initialize(min_per_gpu_memory)

        # temporary cached values
        self.support_pp = (
            "pp_proxy_tensors" in inspect.signature(self.model.forward).parameters
        )

    def initialize(self, min_per_gpu_memory: float):
        server_args = self.server_args
        self.memory_saver_adapter = TorchMemorySaverAdapter.create(
            enable=self.server_args.enable_memory_saver
        )

        # Load the model
        self.sampler = Sampler()
        self.load_model()

        self.start_layer = getattr(self.model, "start_layer", 0)
        self.end_layer = getattr(
            self.model, "end_layer", self.model_config.num_hidden_layers
        )
        self.num_effective_layers = self.end_layer - self.start_layer

        # Apply torchao quantization
        torchao_applied = getattr(self.model, "torchao_applied", False)
        # In layered loading, torchao may have been applied
        if not torchao_applied:
            apply_torchao_config_to_model(
                self.model, global_server_args_dict["torchao_config"]
            )

        # Apply torch TP if the model supports it
        supports_torch_tp = getattr(self.model, "supports_torch_tp", False)
        if self.tp_size > 1 and supports_torch_tp:
            self.apply_torch_tp()

        # Init lora
        if server_args.lora_paths is not None:
            self.init_lora_manager()

        # Init memory pool and attention backends
        self.init_memory_pool(
            min_per_gpu_memory,
            server_args.max_running_requests,
            server_args.max_total_tokens,
        )
        if self.device == "cuda":
            self.init_cublas()
            self.init_attention_backend()
            self.init_cuda_graphs()
        else:
            self.cuda_graph_runner = None
            self.init_attention_backend()

        # auxiliary hidden capture mode. TODO: expose this to server args?
        if self.spec_algorithm.is_eagle3() and not self.is_draft_worker:
            self.model.set_eagle3_layers_to_capture()

    def model_specific_adjustment(self):
        server_args = self.server_args

        if server_args.attention_backend is None:
            """
            Auto select the fastest attention backend.

            1. Models with MHA Architecture (e.g: Llama, QWen)
                1.1 We will turn on FA3 on hopper unless user use spec decode with topk > 1 or page_size > 1.
                1.2 In other cases, we will use flashinfer if available, otherwise use triton.
            2. Models with MLA Architecture and using FA3
                2.1 We will use FA3 backend on hopper.
                2.2 Otherwise, we will use triton backend.
            """

            if not self.use_mla_backend:
                # MHA architecture
                if (
                    is_hopper_with_cuda_12_3()
                    and is_no_spec_infer_or_topk_one(server_args)
                    and is_fa3_default_architecture(self.model_config.hf_config)
                ):
                    server_args.attention_backend = "fa3"
                else:
                    server_args.attention_backend = (
                        "flashinfer" if is_flashinfer_available() else "triton"
                    )
            else:
                # MLA architecture
                if is_hopper_with_cuda_12_3():
                    server_args.attention_backend = "fa3"
                else:
                    server_args.attention_backend = "triton"
            logger.info(
                f"Attention backend not set. Use {server_args.attention_backend} backend by default."
            )
        elif self.use_mla_backend:
            if server_args.device != "cpu":
                if server_args.attention_backend in [
                    "flashinfer",
                    "fa3",
                    "triton",
                    "flashmla",
                    "cutlass_mla",
                ]:
                    logger.info(
                        f"MLA optimization is turned on. Use {server_args.attention_backend} backend."
                    )
                else:
                    raise ValueError(
                        f"Invalid attention backend for MLA: {server_args.attention_backend}"
                    )
            else:
                raise ValueError("MLA optimization not supported on CPU.")

        if (
            server_args.attention_backend == "fa3"
            and server_args.kv_cache_dtype == "fp8_e5m2"
        ):
            logger.warning(
                "FlashAttention3 only supports fp8_e4m3 if using FP8; "
                "Setting attention backend to triton."
            )
            server_args.attention_backend = "triton"

        if server_args.enable_double_sparsity:
            logger.info(
                "Double sparsity optimization is turned on. Use triton backend without CUDA graph."
            )
            server_args.attention_backend = "triton"
            server_args.disable_cuda_graph = True
            if server_args.ds_heavy_channel_type is None:
                raise ValueError(
                    "Please specify the heavy channel type for double sparsity optimization."
                )
            self.init_double_sparsity_channel_config(server_args.ds_heavy_channel_type)

        if self.is_multimodal:
            self.mem_fraction_static *= 0.90
            logger.info(
                f"Automatically reduce --mem-fraction-static to {self.mem_fraction_static:.3f} "
                f"because this is a multimodal model."
            )
            logger.info(
                "Automatically turn off --chunked-prefill-size for multimodal model."
            )
            server_args.chunked_prefill_size = -1

        if not self.use_mla_backend:
            server_args.disable_chunked_prefix_cache = True
        elif self.page_size > 1:
            logger.info("Disable chunked prefix cache when page size > 1.")
            server_args.disable_chunked_prefix_cache = True

        if not server_args.disable_chunked_prefix_cache:
            logger.info("Chunked prefix cache is turned on.")

    def init_torch_distributed(self):
        logger.info("Init torch distributed begin.")

        try:
            torch.get_device_module(self.device).set_device(self.gpu_id)
        except Exception:
            logger.warning(
                f"Context: {self.device=} {self.gpu_id=} {os.environ.get('CUDA_VISIBLE_DEVICES')=} {self.tp_rank=} {self.tp_size=}"
            )
            raise

        if self.device == "cuda":
            backend = "nccl"
        elif self.device == "xpu":
            backend = "xccl"
        elif self.device == "hpu":
            backend = "hccl"
        elif self.device == "cpu":
            backend = "gloo"

        before_avail_memory = get_available_gpu_memory(self.device, self.gpu_id)
        if not self.server_args.enable_p2p_check:
            monkey_patch_p2p_access_check()

        if self.server_args.dist_init_addr:
            dist_init_method = f"tcp://{self.server_args.dist_init_addr}"
        else:
            dist_init_method = f"tcp://127.0.0.1:{self.dist_port}"
        set_custom_all_reduce(not self.server_args.disable_custom_all_reduce)

        if not self.is_draft_worker:
            # Only initialize the distributed environment on the target model worker.
            init_distributed_environment(
                backend=backend,
                world_size=self.tp_size * self.pp_size,
                rank=self.tp_size * self.pp_rank + self.tp_rank,
                local_rank=self.gpu_id,
                distributed_init_method=dist_init_method,
                timeout=self.server_args.dist_timeout,
            )
            initialize_model_parallel(
                tensor_model_parallel_size=self.tp_size,
                pipeline_model_parallel_size=self.pp_size,
            )
            initialize_dp_attention(
                enable_dp_attention=self.server_args.enable_dp_attention,
                tp_rank=self.tp_rank,
                tp_size=self.tp_size,
                dp_size=self.server_args.dp_size,
                pp_size=self.server_args.pp_size,
            )

        min_per_gpu_memory = get_available_gpu_memory(
            self.device, self.gpu_id, distributed=self.tp_size > 1
        )
        self.tp_group = get_tp_group()
        self.attention_tp_group = get_attention_tp_group()

        # Check memory for tensor parallelism
        local_gpu_memory = get_available_gpu_memory(self.device, self.gpu_id)
        if self.tp_size > 1:
            if min_per_gpu_memory < local_gpu_memory * 0.9:
                if get_bool_env_var("SGL_DISABLE_TP_MEMORY_INBALANCE_CHECK"):
                    logger.warning(
                        "The memory capacity is unbalanced. Some GPUs may be occupied by other processes. "
                        f"{min_per_gpu_memory=}, {local_gpu_memory=}, {local_gpu_memory * 0.9=}"
                    )
                else:
                    raise ValueError(
                        "The memory capacity is unbalanced. Some GPUs may be occupied by other processes. "
                        f"{min_per_gpu_memory=}, {local_gpu_memory=}, {local_gpu_memory * 0.9=}"
                    )

        logger.info(
            f"Init torch distributed ends. mem usage={(before_avail_memory - local_gpu_memory):.2f} GB"
        )
        return min_per_gpu_memory

    def load_model(self):
        before_avail_memory = get_available_gpu_memory(self.device, self.gpu_id)
        logger.info(
            f"Load weight begin. avail mem={get_available_gpu_memory(self.device, self.gpu_id):.2f} GB"
        )

        # This can reduce thread conflicts and speed up weight loading.
        if self.device != "cpu":
            torch.set_num_threads(1)
        if self.device == "cuda":
            if torch.cuda.get_device_capability()[0] < 8:
                logger.info(
                    "Compute capability below sm80. Use float16 due to lack of bfloat16 support."
                )
                self.server_args.dtype = "float16"
                self.model_config.dtype = torch.float16
                if torch.cuda.get_device_capability()[1] < 5:
                    raise RuntimeError("SGLang only supports sm75 and above.")

        set_cuda_arch()

        # Prepare the model config
        self.load_config = LoadConfig(
            load_format=self.server_args.load_format,
            download_dir=self.server_args.download_dir,
        )
        if self.server_args.load_format == "gguf":
            monkey_patch_vllm_gguf_config()

        # Load the model
        # Remove monkey_patch when linear.py quant remove dependencies with vllm
        monkey_patch_vllm_parallel_state()
        monkey_patch_isinstance_for_vllm_base_layer()

        with self.memory_saver_adapter.region():
            self.model = get_model(
                model_config=self.model_config,
                load_config=self.load_config,
                device_config=DeviceConfig(self.device),
            )
        monkey_patch_vllm_parallel_state(reverse=True)
        monkey_patch_isinstance_for_vllm_base_layer(reverse=True)

        if self.server_args.kv_cache_dtype == "fp8_e4m3":
            if self.server_args.quantization_param_path is not None:
                if callable(getattr(self.model, "load_kv_cache_scales", None)):
                    self.model.load_kv_cache_scales(
                        self.server_args.quantization_param_path
                    )
                    logger.info(
                        "Loaded KV cache scaling factors from %s",
                        self.server_args.quantization_param_path,
                    )
                else:
                    raise RuntimeError(
                        "Using FP8 KV cache and scaling factors provided but "
                        "model %s does not support loading scaling factors.",
                        self.model.__class__,
                    )
            else:
                logger.warning(
                    "Using FP8 KV cache but no scaling factors "
                    "provided. Defaulting to scaling factors of 1.0. "
                    "This may lead to less accurate results!"
                )

        # Parse other args
        self.sliding_window_size = (
            self.model.get_attention_sliding_window_size()
            if hasattr(self.model, "get_attention_sliding_window_size")
            else None
        )
        self.dtype = self.model_config.dtype

        after_avail_memory = get_available_gpu_memory(self.device, self.gpu_id)
        logger.info(
            f"Load weight end. "
            f"type={type(self.model).__name__}, "
            f"dtype={self.dtype}, "
            f"avail mem={after_avail_memory:.2f} GB, "
            f"mem usage={(before_avail_memory - after_avail_memory):.2f} GB."
        )

        # Handle the case where some ranks do not finish loading.
        try:
            dist.monitored_barrier(
                group=get_tp_group().cpu_group,
                timeout=datetime.timedelta(seconds=UNBALANCED_MODEL_LOADING_TIMEOUT_S),
                wait_all_ranks=True,
            )
        except RuntimeError:
            raise ValueError(
                f"TP rank {self.tp_rank} could finish the model loading, but there are other ranks that didn't finish loading. It is likely due to unexpected failures (e.g., OOM) or a slow node."
            ) from None

    def update_weights_from_disk(
        self, model_path: str, load_format: str
    ) -> tuple[bool, str]:
        """Update engine weights in-place from the disk."""
        logger.info(
            f"Update engine weights online from disk begin. "
            f"avail mem={get_available_gpu_memory(self.device, self.gpu_id):.2f} GB"
        )

        target_device = torch.device(self.device)
        self.model_config.model_path = model_path
        load_config = LoadConfig(load_format=load_format)

        # Only support DefaultModelLoader for now
        loader = get_model_loader(load_config)
        if not isinstance(loader, DefaultModelLoader):
            message = f"Failed to get model loader: {loader}."
            return False, message

        def get_weight_iter(config):
            iter = loader._get_weights_iterator(
                DefaultModelLoader.Source(
                    config.model_path,
                    revision=config.revision,
                    fall_back_to_pt=getattr(
                        self.model, "fall_back_to_pt_during_load", True
                    ),
                )
            )
            return iter

        def model_load_weights(model, iter):
            model.load_weights(iter)
            for _, module in self.model.named_modules():
                quant_method = getattr(module, "quant_method", None)
                if quant_method is not None:
                    with device_loading_context(module, target_device):
                        quant_method.process_weights_after_loading(module)
            return model

        with set_default_torch_dtype(self.model_config.dtype):
            try:
                iter = get_weight_iter(self.model_config)
            except Exception as e:
                message = f"Failed to get weights iterator: {e}."
                return False, message
            try:
                model = model_load_weights(self.model, iter)
            except Exception as e:
                message = (
                    f"Failed to update weights: {e}.\nRolling back to original weights."
                )
                del iter
                gc.collect()
                iter = get_weight_iter(self.model_config)
                self.model = model_load_weights(self.model, iter)
                return False, message

        self.model = model
        self.server_args.model_path = model_path
        self.server_args.load_format = load_format
        self.load_config = load_config

        logger.info("Update weights end.")
        return True, "Succeeded to update model weights."

    def init_weights_update_group(
        self,
        master_address,
        master_port,
        rank_offset,
        world_size,
        group_name,
        backend="nccl",
    ):
        """Initialize the Torch process group for model parameter updates.

        `_model_update_group` is used in the RLHF workflow, where rank
        0 is the actor model in the training engine, and the other ranks are
        the inference engine, which is used for rollout.

        In the RLHF workflow, the training engine updates the model
        weights/parameters online, and broadcasts them to the inference
        engine through the `_model_update_group` process group.
        """
        assert (
            torch.distributed.is_initialized()
        ), "Default torch process group must be initialized"
        assert group_name != "", "Group name cannot be empty"

        rank = rank_offset + self.tp_rank

        logger.info(
            f"init custom process group: master_address={master_address}, master_port={master_port}, "
            f"rank_offset={rank_offset}, rank={rank}, world_size={world_size}, group_name={group_name}, backend={backend}"
        )

        try:
            self._model_update_group = init_custom_process_group(
                backend=backend,
                init_method=f"tcp://{master_address}:{master_port}",
                world_size=world_size,
                rank=rank,
                group_name=group_name,
            )
            dist.barrier(group=self._model_update_group, device_ids=[rank])
            return True, "Succeeded to initialize custom process group."
        except Exception as e:
            message = f"Failed to initialize custom process group: {e}."
            logger.error(message)
            return False, message

    def update_weights_from_distributed(self, name, dtype, shape):
        """
        Update specific parameter in the model weights online
        through `_model_update_group` process group.

        Args:
            name: the name of the parameter to be updated.
            dtype: the data type of the parameter to be updated.
            shape: the shape of the parameter to be updated.
        """
        target_dtype = (
            dtype if isinstance(dtype, torch.dtype) else getattr(torch, dtype)
        )

        assert (
            self._model_update_group is not None
        ), "model update group must be initialized"

        try:
            weights = torch.empty(shape, dtype=target_dtype, device=self.device)
            torch.distributed.broadcast(weights, src=0, group=self._model_update_group)
            self.model.load_weights([(name, weights)])
            return True, f"Succeeded to update parameter {name} online."

        except Exception as e:
            error_msg = (
                f"Failed to update parameter online: {e}. "
                f"The full weights of the ModelRunner are partially updated. "
                f"Please discard the whole weights."
            )
            logger.error(error_msg)
            return False, error_msg

    def update_weights_from_tensor(
        self,
        named_tensors: List[Tuple[str, Union[torch.Tensor, "LocalSerializedTensor"]]],
        load_format: Optional[str] = None,
    ):
        named_tensors = [
            (name, _unwrap_tensor(tensor, tp_rank=self.tp_rank))
            for name, tensor in named_tensors
        ]
        if load_format == "direct":
            _model_load_weights_direct(self.model, named_tensors)
        elif load_format is None:
            self.model.load_weights(named_tensors)
        else:
            raise NotImplementedError(f"Unknown load_format={load_format}")
        return True, "Success"

    def get_weights_by_name(
        self, name: str, truncate_size: int = 100
    ) -> Optional[torch.Tensor]:
        """Get the weights of the parameter by its name. Similar to `get_parameter` in Hugging Face.

        Only used for unit test with an unoptimized performance.
        For optimized performance, please use torch.save and torch.load.
        """
        # TODO: (chenyang) Add support for Qwen models.
        try:
            return self.model.get_weights_by_name(
                name, truncate_size, tp_size=self.tp_size
            )
        except Exception as e:
            logger.error(f"Error when getting parameter {name}: {e}")
            return None

    def init_lora_manager(self):
        self.lora_manager = LoRAManager(
            base_model=self.model,
            lora_paths=self.server_args.lora_paths,
            base_hf_config=self.model_config.hf_config,
            max_loras_per_batch=self.server_args.max_loras_per_batch,
            load_config=self.load_config,
            dtype=self.dtype,
            lora_backend=self.server_args.lora_backend,
            tp_size=self.tp_size,
            tp_rank=self.tp_rank,
        )
        logger.info("LoRA manager ready.")

    def profile_max_num_token(self, total_gpu_memory: int):
        available_gpu_memory = get_available_gpu_memory(
            self.device, self.gpu_id, distributed=self.tp_size > 1
        )
        if self.use_mla_backend:
            num_layers = (
                self.model_config.num_hidden_layers
                if not self.is_draft_worker
                else self.model_config.hf_config.num_nextn_predict_layers
            )
            # FIXME: pipeline parallelism is not compatible with mla backend
            assert self.pp_size == 1
            cell_size = (
                (self.model_config.kv_lora_rank + self.model_config.qk_rope_head_dim)
                * num_layers
                * torch._utils._element_size(self.kv_cache_dtype)
            )
        else:
            cell_size = (
                self.model_config.get_num_kv_heads(get_attention_tp_size())
                * self.model_config.head_dim
                * self.num_effective_layers
                * 2
                * torch._utils._element_size(self.kv_cache_dtype)
            )
        rest_memory = available_gpu_memory - total_gpu_memory * (
            1 - self.mem_fraction_static
        )
        max_num_token = int(rest_memory * (1 << 30) // cell_size)
        return max_num_token

    def init_memory_pool(
        self,
        total_gpu_memory: int,
        max_num_reqs: Optional[int] = None,
        max_total_tokens: Optional[int] = None,
    ):
        if self.server_args.kv_cache_dtype == "auto":
            self.kv_cache_dtype = self.dtype
        elif self.server_args.kv_cache_dtype == "fp8_e5m2":
            if is_hip():  # Using natively supported format
                self.kv_cache_dtype = torch.float8_e5m2fnuz
            else:
                self.kv_cache_dtype = torch.float8_e5m2
        elif self.server_args.kv_cache_dtype == "fp8_e4m3":
            if is_cuda():
                self.kv_cache_dtype = torch.float8_e4m3fn
        else:
            raise ValueError(
                f"Unsupported kv_cache_dtype: {self.server_args.kv_cache_dtype}."
            )

        self.max_total_num_tokens = self.profile_max_num_token(total_gpu_memory)

        if max_num_reqs is None:
            max_num_reqs = min(
                max(
                    int(
                        self.max_total_num_tokens / self.model_config.context_len * 512
                    ),
                    2048,
                ),
                4096,
            )

        if SGLANG_CI_SMALL_KV_SIZE:
            self.max_total_num_tokens = int(SGLANG_CI_SMALL_KV_SIZE)

        if not self.spec_algorithm.is_none():
            if self.is_draft_worker:
                self.max_total_num_tokens = self.server_args.draft_runner_cache_size
                max_num_reqs = self.server_args.max_num_reqs
            else:
                # We are sharing the `token_to_kv_pool`, and both verify and draft tokens
                # can be concurrently allocated, so we should give a headroom for it.
                self.server_args.draft_runner_cache_size = (
                    self.max_total_num_tokens
                    # draft
                    + max_num_reqs
                    * self.server_args.speculative_num_steps
                    * self.server_args.speculative_eagle_topk
                    # verify
                    + max_num_reqs * self.server_args.speculative_num_draft_tokens
                    # buffer
                    + 100
                )
                # Target worker and draft worker shares the same indices for the
                # token_to_kv_pool, so we should make sure to match max_total_num_tokens.
                self.max_total_num_tokens = self.server_args.draft_runner_cache_size
                self.server_args.max_num_reqs = max_num_reqs

        if max_total_tokens is not None:
            if max_total_tokens > self.max_total_num_tokens:
                logging.warning(
                    f"max_total_tokens={max_total_tokens} is larger than the profiled value "
                    f"{self.max_total_num_tokens}. "
                    f"Use the profiled value instead."
                )
            self.max_total_num_tokens = min(self.max_total_num_tokens, max_total_tokens)

        self.max_total_num_tokens = (
            self.max_total_num_tokens
            // self.server_args.page_size
            * self.server_args.page_size
        )

        if self.max_total_num_tokens <= 0:
            raise RuntimeError(
                "Not enough memory. Please try to increase --mem-fraction-static."
            )

        if self.req_to_token_pool is None:
            self.req_to_token_pool = ReqToTokenPool(
                size=max_num_reqs + 1,
                max_context_len=self.model_config.context_len + 4,
                device=self.device,
                enable_memory_saver=self.server_args.enable_memory_saver,
            )
        else:
            # Draft worker shares req_to_token_pool with the target worker.
            assert self.is_draft_worker

        if self.use_mla_backend:
            self.token_to_kv_pool = MLATokenToKVPool(
                self.max_total_num_tokens,
                page_size=self.page_size,
                dtype=self.kv_cache_dtype,
                kv_lora_rank=self.model_config.kv_lora_rank,
                qk_rope_head_dim=self.model_config.qk_rope_head_dim,
                layer_num=(
                    self.model_config.num_hidden_layers
                    if not self.is_draft_worker
                    else self.model_config.hf_config.num_nextn_predict_layers
                ),  # PP is not compatible with mla backend
                device=self.device,
                enable_memory_saver=self.server_args.enable_memory_saver,
                start_layer=self.start_layer,
                end_layer=self.end_layer,
            )
        elif self.server_args.enable_double_sparsity:
            self.token_to_kv_pool = DoubleSparseTokenToKVPool(
                self.max_total_num_tokens,
                page_size=self.page_size,
                dtype=self.kv_cache_dtype,
                head_num=self.model_config.get_num_kv_heads(get_attention_tp_size()),
                head_dim=self.model_config.head_dim,
                layer_num=self.num_effective_layers,
                device=self.device,
                heavy_channel_num=self.server_args.ds_heavy_channel_num,
                enable_memory_saver=self.server_args.enable_memory_saver,
                start_layer=self.start_layer,
                end_layer=self.end_layer,
            )
        else:
            self.token_to_kv_pool = MHATokenToKVPool(
                self.max_total_num_tokens,
                page_size=self.page_size,
                dtype=self.kv_cache_dtype,
                head_num=self.model_config.get_num_kv_heads(get_attention_tp_size()),
                head_dim=self.model_config.head_dim,
                layer_num=self.num_effective_layers,
                device=self.device,
                enable_memory_saver=self.server_args.enable_memory_saver,
                start_layer=self.start_layer,
                end_layer=self.end_layer,
            )

        if self.token_to_kv_pool_allocator is None:
            if self.page_size == 1:
                self.token_to_kv_pool_allocator = TokenToKVPoolAllocator(
                    self.max_total_num_tokens,
                    dtype=self.kv_cache_dtype,
                    device=self.device,
                    kvcache=self.token_to_kv_pool,
                )
            else:
                self.token_to_kv_pool_allocator = PagedTokenToKVPoolAllocator(
                    self.max_total_num_tokens,
                    page_size=self.page_size,
                    dtype=self.kv_cache_dtype,
                    device=self.device,
                    kvcache=self.token_to_kv_pool,
                )
        else:
            assert self.is_draft_worker

        logger.info(
            f"Memory pool end. "
            f"avail mem={get_available_gpu_memory(self.device, self.gpu_id):.2f} GB"
        )

    def init_cublas(self):
        """We need to run a small matmul to init cublas. Otherwise, it will raise some errors later."""
        dtype = torch.float16
        device = "cuda"
        a = torch.ones((16, 16), dtype=dtype, device=device)
        b = torch.ones((16, 16), dtype=dtype, device=device)
        c = a @ b
        return c

    def init_attention_backend(self):
        """Init attention kernel backend."""
        if self.server_args.attention_backend == "flashinfer":
            if not self.use_mla_backend:
                from sglang.srt.layers.attention.flashinfer_backend import (
                    FlashInferAttnBackend,
                )

                # Init streams
                if self.server_args.speculative_algorithm == "EAGLE":
                    self.plan_stream_for_flashinfer = torch.cuda.Stream()
                self.attn_backend = FlashInferAttnBackend(self)
            else:
                from sglang.srt.layers.attention.flashinfer_mla_backend import (
                    FlashInferMLAAttnBackend,
                )

                self.attn_backend = FlashInferMLAAttnBackend(self)
        elif self.server_args.attention_backend == "triton":
            assert self.sliding_window_size is None, (
                "Window attention is not supported in the triton attention backend. "
                "Please use `--attention-backend flashinfer`."
            )
            assert not self.model_config.is_encoder_decoder, (
                "Cross attention is not supported in the triton attention backend. "
                "Please use `--attention-backend flashinfer`."
            )
            if self.server_args.enable_double_sparsity:
                from sglang.srt.layers.attention.double_sparsity_backend import (
                    DoubleSparseAttnBackend,
                )

                self.attn_backend = DoubleSparseAttnBackend(self)
            else:
                from sglang.srt.layers.attention.triton_backend import TritonAttnBackend

                self.attn_backend = TritonAttnBackend(self)
        elif self.server_args.attention_backend == "torch_native":
            from sglang.srt.layers.attention.torch_native_backend import (
                TorchNativeAttnBackend,
            )

            self.attn_backend = TorchNativeAttnBackend(self)
        elif self.server_args.attention_backend == "flashmla":
            from sglang.srt.layers.attention.flashmla_backend import FlashMLABackend

            self.attn_backend = FlashMLABackend(self)
        elif self.server_args.attention_backend == "fa3":
            assert (
                torch.cuda.get_device_capability()[0] == 8 and not self.use_mla_backend
            ) or torch.cuda.get_device_capability()[0] == 9, (
                "FlashAttention v3 Backend requires SM>=80 and SM<=90. "
                "Please use `--attention-backend flashinfer`."
            )
            from sglang.srt.layers.attention.flashattention_backend import (
                FlashAttentionBackend,
            )

            self.attn_backend = FlashAttentionBackend(self)
        elif self.server_args.attention_backend == "cutlass_mla":
            from sglang.srt.layers.attention.cutlass_mla_backend import (
                CutlassMLABackend,
            )

            self.attn_backend = CutlassMLABackend(self)
        else:
            raise ValueError(
                f"Invalid attention backend: {self.server_args.attention_backend}"
            )

    def init_double_sparsity_channel_config(self, selected_channel):
        selected_channel = "." + selected_channel + "_proj"
        self.sorted_channels = []
        # load channel config
        with open(self.server_args.ds_channel_config_path, "r") as f:
            channel_config = json.load(f)

        for i in range(self.start_layer, self.end_layer):
            key = "model.layers." + str(i) + ".self_attn" + selected_channel
            self.sorted_channels.append(
                torch.tensor(channel_config[key])[
                    :, : self.server_args.ds_heavy_channel_num
                ]
                .contiguous()
                .cuda()
            )

    def init_cuda_graphs(self):
        """Capture cuda graphs."""
        self.cuda_graph_runner = None

        if not self.is_generation:
            # TODO: Currently, cuda graph only captures decode steps, which only exists for generation models
            return

        if self.server_args.disable_cuda_graph:
            return

        tic = time.time()
        before_mem = get_available_gpu_memory(self.device, self.gpu_id)
        logger.info(
            f"Capture cuda graph begin. This can take up to several minutes. avail mem={before_mem:.2f} GB"
        )
        self.cuda_graph_runner = CudaGraphRunner(self)
        after_mem = get_available_gpu_memory(self.device, self.gpu_id)
        logger.info(
            f"Capture cuda graph end. Time elapsed: {time.time() - tic:.2f} s. "
            f"mem usage={(before_mem - after_mem):.2f} GB. avail mem={after_mem:.2f} GB."
        )

    def apply_torch_tp(self):
        logger.info(f"Enabling torch tensor parallelism on {self.tp_size} devices.")
        from sglang.srt.model_parallel import tensor_parallel

        device_mesh = torch.distributed.init_device_mesh(self.device, (self.tp_size,))
        tensor_parallel(self.model, device_mesh)

    def forward_decode(
        self, forward_batch: ForwardBatch, pp_proxy_tensors=None
    ) -> LogitsProcessorOutput:
        self.attn_backend.init_forward_metadata(forward_batch)
        # FIXME: add pp_proxy_tensors arg to all models
        kwargs = {}
        if self.support_pp:
            kwargs["pp_proxy_tensors"] = pp_proxy_tensors
        return self.model.forward(
            forward_batch.input_ids, forward_batch.positions, forward_batch, **kwargs
        )

    def forward_extend(
        self,
        forward_batch: ForwardBatch,
        skip_attn_backend_init: bool = False,
        pp_proxy_tensors=None,
    ) -> LogitsProcessorOutput:
        if not skip_attn_backend_init:
            self.attn_backend.init_forward_metadata(forward_batch)

        kwargs = {}
        if self.support_pp:
            kwargs["pp_proxy_tensors"] = pp_proxy_tensors
        if forward_batch.input_embeds is not None:
            kwargs["input_embeds"] = forward_batch.input_embeds.bfloat16()
        if not self.is_generation:
            kwargs["get_embedding"] = True
        return self.model.forward(
            forward_batch.input_ids,
            forward_batch.positions,
            forward_batch,
            **kwargs,
        )

    def forward_idle(
        self, forward_batch: ForwardBatch, pp_proxy_tensors=None
    ) -> LogitsProcessorOutput:
        kwargs = {}
        if self.support_pp:
            kwargs["pp_proxy_tensors"] = pp_proxy_tensors
        return self.model.forward(
            forward_batch.input_ids,
            forward_batch.positions,
            forward_batch,
            **kwargs,
        )

    def forward(
        self,
        forward_batch: ForwardBatch,
        skip_attn_backend_init: bool = False,
        pp_proxy_tensors: Optional[PPProxyTensors] = None,
    ) -> Union[LogitsProcessorOutput, PPProxyTensors]:
        can_run_cuda_graph = bool(
            forward_batch.forward_mode.is_cuda_graph()
            and self.cuda_graph_runner
            and self.cuda_graph_runner.can_run(forward_batch)
        )
        if can_run_cuda_graph:
            return self.cuda_graph_runner.replay(
                forward_batch,
                skip_attn_backend_init=skip_attn_backend_init,
                pp_proxy_tensors=pp_proxy_tensors,
            )

        if forward_batch.forward_mode.is_decode():
            return self.forward_decode(forward_batch, pp_proxy_tensors=pp_proxy_tensors)
        elif forward_batch.forward_mode.is_extend():
            return self.forward_extend(
                forward_batch,
                skip_attn_backend_init=skip_attn_backend_init,
                pp_proxy_tensors=pp_proxy_tensors,
            )
        elif forward_batch.forward_mode.is_idle():
            return self.forward_idle(forward_batch, pp_proxy_tensors=pp_proxy_tensors)
        else:
            raise ValueError(f"Invalid forward mode: {forward_batch.forward_mode}")

    def _preprocess_logits(
        self, logits_output: LogitsProcessorOutput, sampling_info: SamplingBatchInfo
    ):
        # Apply logit bias
        if sampling_info.sampling_info_done:
            # Overlap mode: the function update_regex_vocab_mask was executed
            # in process_batch_result of the last batch.
            if sampling_info.grammars:
                sampling_info.sampling_info_done.wait()
        else:
            # Normal mode: Put CPU-heavy tasks here. They will be overlapped with the forward pass.
            sampling_info.update_regex_vocab_mask()
        sampling_info.apply_logits_bias(logits_output.next_token_logits)

    def sample(
        self,
        logits_output: LogitsProcessorOutput,
        forward_batch: ForwardBatch,
    ) -> torch.Tensor:
        """Sample and compute logprobs and update logits_output.

        Args:
            logits_output: The logits output from the model forward
            forward_batch: The forward batch that generates logits_output

        Returns:
            A list of next_token_ids
        """
        # For duplex models with multiple output streams.
        if isinstance(logits_output, tuple):
            return torch.stack(
                [self.sample(values, forward_batch) for values in logits_output],
                axis=-1,
            )

        self._preprocess_logits(logits_output, forward_batch.sampling_info)

        # Sample the next tokens
        next_token_ids = self.sampler(
            logits_output,
            forward_batch.sampling_info,
            forward_batch.return_logprob,
            forward_batch.top_logprobs_nums,
            forward_batch.token_ids_logprobs,
        )
        return next_token_ids

    @property
    def model_is_mrope(self) -> bool:
        """Detect if the model has "mrope" rope_scaling type.
        mrope requires keep "rope_deltas" between prompt and decoding phases."""
        rope_scaling = getattr(self.model_config.hf_config, "rope_scaling", {})
        if rope_scaling is None:
            return False
        is_mrope_enabled = "mrope_section" in rope_scaling
        return is_mrope_enabled

    def save_remote_model(self, url: str):
        from sglang.srt.model_loader.loader import RemoteModelLoader

        logger.info(f"Saving model to {url}")
        RemoteModelLoader.save_model(self.model, self.model_config.model_path, url)

    def save_sharded_model(
        self, path: str, pattern: Optional[str] = None, max_size: Optional[int] = None
    ):
        from sglang.srt.model_loader.loader import ShardedStateLoader

        logger.info(
            f"Save sharded model to {path} with pattern {pattern} and max_size {max_size}"
        )
        ShardedStateLoader.save_model(self.model, path, pattern, max_size)


def _model_load_weights_direct(model, named_tensors: List[Tuple[str, torch.Tensor]]):
    params_dict = dict(model.named_parameters())
    for name, tensor in named_tensors:
        default_weight_loader(params_dict[name], tensor)


def _unwrap_tensor(tensor, tp_rank):
    if isinstance(tensor, LocalSerializedTensor):
        monkey_patch_torch_reductions()
        tensor = tensor.get(tp_rank)
    return tensor.to(torch.cuda.current_device())


@dataclass
class LocalSerializedTensor:
    """torch.Tensor that gets serialized by MultiprocessingSerializer (which only serializes a pointer and not the data).
    The i-th element in the list corresponds to i-th rank's GPU."""

    values: List[bytes]

    def get(self, rank: int):
        return MultiprocessingSerializer.deserialize(self.values[rank])<|MERGE_RESOLUTION|>--- conflicted
+++ resolved
@@ -167,16 +167,12 @@
                 "flashinfer_mla_disable_ragged": server_args.flashinfer_mla_disable_ragged,
                 "moe_dense_tp_size": server_args.moe_dense_tp_size,
                 "n_share_experts_fusion": server_args.n_share_experts_fusion,
-<<<<<<< HEAD
                 "disable_shared_experts_fusion": server_args.disable_shared_experts_fusion,
-                "disable_chunked_prefix_cache": server_args.disable_chunked_prefix_cache,
-=======
                 "triton_attention_reduce_in_fp32": server_args.triton_attention_reduce_in_fp32,
                 "torchao_config": server_args.torchao_config,
                 "sampling_backend": server_args.sampling_backend,
                 "speculative_accept_threshold_single": server_args.speculative_accept_threshold_single,
                 "speculative_accept_threshold_acc": server_args.speculative_accept_threshold_acc,
->>>>>>> 97ac42b6
                 "use_mla_backend": self.use_mla_backend,
             }
         )

# Copyright 2023-2024 SGLang Team
# Licensed under the Apache License, Version 2.0 (the "License");
# you may not use this file except in compliance with the License.
# You may obtain a copy of the License at
#
#     http://www.apache.org/licenses/LICENSE-2.0
#
# Unless required by applicable law or agreed to in writing, software
# distributed under the License is distributed on an "AS IS" BASIS,
# WITHOUT WARRANTIES OR CONDITIONS OF ANY KIND, either express or implied.
# See the License for the specific language governing permissions and
# limitations under the License.
# ==============================================================================
"""TokenizerManager is a process that tokenizes the text."""

import asyncio
import copy
import dataclasses
import logging
import os
import pickle
import signal
import sys
import threading
import time
import uuid
from datetime import datetime
from http import HTTPStatus
from typing import Any, Awaitable, Dict, Generic, List, Optional, Tuple, TypeVar, Union

import fastapi
import uvloop
import zmq
import zmq.asyncio
from fastapi import BackgroundTasks

from sglang.srt.aio_rwlock import RWLock
from sglang.srt.configs.model_config import ModelConfig
from sglang.srt.hf_transformers_utils import get_processor, get_tokenizer
from sglang.srt.managers.image_processor import (
    get_dummy_image_processor,
    get_image_processor,
)
from sglang.srt.managers.io_struct import (
    AbortReq,
    BatchEmbeddingOut,
    BatchStrOut,
    BatchTokenIDOut,
    CloseSessionReqInput,
    ConfigureLoggingReq,
    EmbeddingReqInput,
    FlushCacheReq,
    GenerateReqInput,
    GetWeightsByNameReqInput,
    GetWeightsByNameReqOutput,
    InitWeightsUpdateGroupReqInput,
    InitWeightsUpdateGroupReqOutput,
    OpenSessionReqInput,
    OpenSessionReqOutput,
    ProfileReq,
    ReleaseMemoryOccupationReqInput,
    ReleaseMemoryOccupationReqOutput,
    ResumeMemoryOccupationReqInput,
    ResumeMemoryOccupationReqOutput,
    SessionParams,
    TokenizedEmbeddingReqInput,
    TokenizedGenerateReqInput,
    UpdateWeightFromDiskReqInput,
    UpdateWeightFromDiskReqOutput,
    UpdateWeightsFromDistributedReqInput,
    UpdateWeightsFromDistributedReqOutput,
    UpdateWeightsFromTensorReqInput,
    UpdateWeightsFromTensorReqOutput,
)
from sglang.srt.metrics.collector import TokenizerMetricsCollector
from sglang.srt.sampling.sampling_params import SamplingParams
from sglang.srt.server_args import PortArgs, ServerArgs
from sglang.srt.utils import (
    dataclass_to_string_truncated,
    get_zmq_socket,
    kill_process_tree,
)
from sglang.utils import TypeBasedDispatcher, get_exception_traceback

asyncio.set_event_loop_policy(uvloop.EventLoopPolicy())

logger = logging.getLogger(__name__)


@dataclasses.dataclass
class ReqState:
    """Store the state a request."""

    out_list: List
    finished: bool
    event: asyncio.Event
    obj: Any

    # For metrics
    created_time: float
    first_token_time: Optional[float] = None

    # For streaming output
    last_output_offset: int = 0


class TokenizerManager:
    """TokenizerManager is a process that tokenizes the text."""

    def __init__(
        self,
        server_args: ServerArgs,
        port_args: PortArgs,
    ):
        # Parse args

        self.server_args = server_args
        self.enable_metrics = server_args.enable_metrics
        self.log_requests = server_args.log_requests
        self.log_requests_level = 0

        # Init inter-process communication
        context = zmq.asyncio.Context(2)
        self.recv_from_detokenizer = get_zmq_socket(
            context, zmq.PULL, port_args.tokenizer_ipc_name, True
        )
        self.send_to_scheduler = get_zmq_socket(
            context, zmq.PUSH, port_args.scheduler_input_ipc_name, True
        )

        # Read model args
        self.model_path = server_args.model_path
        self.served_model_name = server_args.served_model_name
        self.model_config = ModelConfig(
            server_args.model_path,
            trust_remote_code=server_args.trust_remote_code,
            revision=server_args.revision,
            context_length=server_args.context_length,
            model_override_args=server_args.json_model_override_args,
            is_embedding=server_args.is_embedding,
            dtype=server_args.dtype,
            quantization=server_args.quantization,
        )

        self.is_generation = self.model_config.is_generation
        self.context_len = self.model_config.context_len
        self.image_token_id = self.model_config.image_token_id

        # Create image processor placeholder
        self.image_processor = get_dummy_image_processor()

        # Create tokenizer
        if server_args.skip_tokenizer_init:
            self.tokenizer = self.processor = None
        else:
            if self.model_config.is_multimodal:
                self.processor = get_processor(
                    server_args.tokenizer_path,
                    tokenizer_mode=server_args.tokenizer_mode,
                    trust_remote_code=server_args.trust_remote_code,
                )
                self.tokenizer = self.processor.tokenizer
                os.environ["TOKENIZERS_PARALLELISM"] = "false"

                # We want to parallelize the image pre-processing so we create an executor for it
                self.image_processor = get_image_processor(
                    self.model_config.hf_config, server_args, self.processor
                )
            else:
                self.tokenizer = get_tokenizer(
                    server_args.tokenizer_path,
                    tokenizer_mode=server_args.tokenizer_mode,
                    trust_remote_code=server_args.trust_remote_code,
                )

        # Store states
        self.to_create_loop = True
        self.rid_to_state: Dict[str, ReqState] = {}
        self.dump_requests_folder = ""  # By default do not dump
        self.dump_requests_threshold = 1000
        self.dump_request_list: List[Tuple] = []

        # The event to notify the weight sync is finished.
        self.model_update_lock = RWLock()
        self.model_update_result: Optional[Awaitable[UpdateWeightFromDiskReqOutput]] = (
            None
        )
        self.asyncio_tasks = set()

        # For session info
        self.session_futures = {}  # session_id -> asyncio event

        # Others
        self.gracefully_exit = False
        self.init_weights_update_group_communicator = _Communicator(
            self.send_to_scheduler, server_args.dp_size
        )
        self.update_weights_from_distributed_communicator = _Communicator(
            self.send_to_scheduler, server_args.dp_size
        )
        self.update_weights_from_tensor_communicator = _Communicator(
            self.send_to_scheduler, server_args.dp_size
        )
        self.get_weights_by_name_communicator = _Communicator(
            self.send_to_scheduler, server_args.dp_size
        )
        self.release_memory_occupation_communicator = _Communicator(
            self.send_to_scheduler, server_args.dp_size
        )
        self.resume_memory_occupation_communicator = _Communicator(
            self.send_to_scheduler, server_args.dp_size
        )
        # Set after scheduler is initialized
        self.max_req_input_len = None

        # Metrics
        if self.enable_metrics:
            self.metrics_collector = TokenizerMetricsCollector(
                labels={
                    "model_name": self.server_args.served_model_name,
                    # TODO: Add lora name/path in the future,
                },
            )

        self._dispatcher = TypeBasedDispatcher(
            [
                (BatchStrOut, self._handle_batch_output),
                (BatchEmbeddingOut, self._handle_batch_output),
                (BatchTokenIDOut, self._handle_batch_output),
                (OpenSessionReqOutput, self._handle_open_session_req_output),
                (
                    UpdateWeightFromDiskReqOutput,
                    self._handle_update_weights_from_disk_req_output,
                ),
                (
                    InitWeightsUpdateGroupReqOutput,
                    self.init_weights_update_group_communicator.handle_recv,
                ),
                (
                    UpdateWeightsFromDistributedReqOutput,
                    self.update_weights_from_distributed_communicator.handle_recv,
                ),
                (
                    UpdateWeightsFromTensorReqOutput,
                    self.update_weights_from_tensor_communicator.handle_recv,
                ),
                (
                    GetWeightsByNameReqOutput,
                    self.get_weights_by_name_communicator.handle_recv,
                ),
                (
                    ReleaseMemoryOccupationReqOutput,
                    self.release_memory_occupation_communicator.handle_recv,
                ),
                (
                    ResumeMemoryOccupationReqOutput,
                    self.resume_memory_occupation_communicator.handle_recv,
                ),
            ]
        )

    async def generate_request(
        self,
        obj: Union[GenerateReqInput, EmbeddingReqInput],
        request: Optional[fastapi.Request] = None,
    ):
        created_time = time.time()

        self.auto_create_handle_loop()

        if isinstance(obj, EmbeddingReqInput) and self.is_generation:
            raise ValueError(
                "This model does not appear to be an embedding model by default. "
                "Please add `--is-embedding` when launching the server or try another model."
            )

        obj.normalize_batch_and_arguments()

        if self.log_requests:
<<<<<<< HEAD
            logger.info(f"Receive: obj={dataclass_to_string_truncated(obj)!r}")
=======
            max_length = 2048 if self.log_requests_level == 0 else 1 << 30
            logger.info(
                f"Receive: obj={dataclass_to_string_truncated(obj, max_length)}"
            )
>>>>>>> 4719c1d0

        async with self.model_update_lock.reader_lock:
            is_single = obj.is_single
            if is_single:
                tokenized_obj = await self._tokenize_one_request(obj)
                self._send_one_request(obj, tokenized_obj, created_time)
                async for response in self._wait_one_response(obj, request):
                    yield response
            else:
                async for response in self._handle_batch_request(
                    obj, request, created_time
                ):
                    yield response

    async def _tokenize_one_request(
        self,
        obj: Union[GenerateReqInput, EmbeddingReqInput],
    ):
        """Tokenize one request."""
        # Tokenize
        input_embeds = None
        input_text = obj.text
        if obj.input_embeds is not None:
            if not self.server_args.disable_radix_cache:
                raise ValueError(
                    "input_embeds is provided while disable_radix_cache is False. "
                    "Please add `--disable-radix-cache` when you launch the server "
                    "if you want to use input_embeds as inputs."
                )
            input_embeds = obj.input_embeds
            input_ids = obj.input_ids
        elif obj.input_ids is not None:
            input_ids = obj.input_ids
        else:
            if self.tokenizer is None:
                raise ValueError(
                    "The engine initialized with skip_tokenizer_init=True cannot "
                    "accept text prompts. Please provide input_ids or re-initialize "
                    "the engine with skip_tokenizer_init=False."
                )
            input_ids = self.tokenizer.encode(input_text)

        if self.is_generation:
            # TODO: also support getting embeddings for multimodal models
            image_inputs: Dict = await self.image_processor.process_images_async(
                obj.image_data, input_text or input_ids, obj, self.max_req_input_len
            )
            if image_inputs and "input_ids" in image_inputs:
                input_ids = image_inputs["input_ids"]
            return_logprob = obj.return_logprob
            logprob_start_len = obj.logprob_start_len
            top_logprobs_num = obj.top_logprobs_num
            session_params = (
                SessionParams(**obj.session_params) if obj.session_params else None
            )

        input_token_num = len(input_ids) if input_ids is not None else 0
        if input_token_num >= self.context_len:
            raise ValueError(
                f"The input ({input_token_num} tokens) is longer than the "
                f"model's context length ({self.context_len} tokens)."
            )

        if (
            obj.sampling_params.get("max_new_tokens") is not None
            and obj.sampling_params.get("max_new_tokens") + input_token_num
            >= self.context_len
        ):
            raise ValueError(
                f"Requested token count exceeds the model's maximum context length "
                f"of {self.context_len} tokens. You requested a total of "
                f"{obj.sampling_params.get('max_new_tokens') + input_token_num} "
                f"tokens: {input_token_num} tokens from the input messages and "
                f"{obj.sampling_params.get('max_new_tokens')} tokens for the "
                f"completion. Please reduce the number of tokens in the input "
                f"messages or the completion to fit within the limit."
            )

        # Parse sampling parameters
        sampling_params = SamplingParams(**obj.sampling_params)
        sampling_params.normalize(self.tokenizer)
        sampling_params.verify()

        # Build return object
        if isinstance(obj, GenerateReqInput):
            tokenized_obj = TokenizedGenerateReqInput(
                obj.rid,
                input_text,
                input_ids,
                image_inputs,
                sampling_params,
                return_logprob,
                logprob_start_len,
                top_logprobs_num,
                obj.stream,
                lora_path=obj.lora_path,
                input_embeds=input_embeds,
                session_params=session_params,
            )
        elif isinstance(obj, EmbeddingReqInput):
            tokenized_obj = TokenizedEmbeddingReqInput(
                obj.rid,
                input_text,
                input_ids,
                sampling_params,
            )

        return tokenized_obj

    def _send_one_request(
        self,
        obj: Union[GenerateReqInput, EmbeddingReqInput],
        tokenized_obj: Union[TokenizedGenerateReqInput, TokenizedEmbeddingReqInput],
        created_time: Optional[float] = None,
    ):
        event = asyncio.Event()
        state = ReqState([], False, event, obj, created_time=created_time)
        self.rid_to_state[obj.rid] = state
        self.send_to_scheduler.send_pyobj(tokenized_obj)

    async def _wait_one_response(
        self,
        obj: Union[GenerateReqInput, EmbeddingReqInput],
        request: Optional[fastapi.Request] = None,
    ):
        """Wait for the response of one request."""
        state = self.rid_to_state[obj.rid]

        while True:
            try:
                await asyncio.wait_for(state.event.wait(), timeout=4)
            except asyncio.TimeoutError:
                if request is not None and await request.is_disconnected():
                    self.abort_request(obj.rid)
                    raise ValueError(f"Abort request {obj.rid}")
                continue

            out = state.out_list[-1]

            state.out_list = []
            if state.finished:
                if self.log_requests:
<<<<<<< HEAD
                    msg = f"Finish: out={dataclass_to_string_truncated(out)}"
                    logger.info("%r", msg)
=======
                    max_length = 2048 if self.log_requests_level == 0 else 1 << 30
                    msg = f"Finish: obj={dataclass_to_string_truncated(obj, max_length)}, out={dataclass_to_string_truncated(out, max_length)}"
                    logger.info(msg)
>>>>>>> 4719c1d0
                del self.rid_to_state[obj.rid]

                # Check if this was an abort/error created by scheduler
                if isinstance(out["meta_info"].get("finish_reason"), dict):
                    finish_reason = out["meta_info"]["finish_reason"]
                    if (
                        finish_reason.get("type") == "abort"
                        and finish_reason.get("status_code") == HTTPStatus.BAD_REQUEST
                    ):
                        raise ValueError(finish_reason["message"])

                yield out
                break

            state.event.clear()

            if obj.stream:
                yield out
            else:
                if request is not None and await request.is_disconnected():
                    self.abort_request(obj.rid)
                    raise ValueError(f"Abort request {obj.rid}")

    async def _handle_batch_request(
        self,
        obj: Union[GenerateReqInput, EmbeddingReqInput],
        request: Optional[fastapi.Request] = None,
        created_time: Optional[float] = None,
    ):
        batch_size = obj.batch_size

        generators = []
        rids = []
        if getattr(obj, "parallel_sample_num", 1) == 1:
            # Send all requests
            for i in range(batch_size):
                tmp_obj = obj[i]
                tokenized_obj = await self._tokenize_one_request(tmp_obj)
                self._send_one_request(tmp_obj, tokenized_obj, created_time)
                generators.append(self._wait_one_response(tmp_obj, request))
                rids.append(tmp_obj.rid)
        else:
            # FIXME: When using batch and parallel_sample_num together, the perf is not optimal.
            if batch_size > 128:
                logger.warning(
                    "Sending a single large batch with parallel sampling (n > 1) has not been well optimized. "
                    "The performance might be better if you just duplicate the requests n times or use "
                    "many threads to send them one by one with parallel sampling (n > 1)."
                )

            # Tokenize all requests
            objs = [obj[i] for i in range(batch_size)]
            tokenized_objs = await asyncio.gather(
                *(self._tokenize_one_request(obj) for obj in objs)
            )

            # Cache the common prefix for parallel sampling
            for i in range(batch_size):
                tmp_obj = copy.copy(objs[i])
                tokenized_obj = copy.copy(tokenized_objs[i])
                tokenized_obj.rid = tmp_obj.regenerate_rid()
                tokenized_obj.sampling_params = copy.copy(tokenized_obj.sampling_params)
                tokenized_obj.sampling_params.max_new_tokens = 0
                tokenized_obj.stream = False
                self._send_one_request(tmp_obj, tokenized_obj, created_time)
                await self._wait_one_response(tmp_obj, request).__anext__()

            # Expand requests, assign new rids for them, and send them
            for i in range(batch_size):
                for _ in range(obj.parallel_sample_num):
                    tmp_obj = copy.copy(objs[i])
                    tokenized_obj = copy.copy(tokenized_objs[i])
                    tokenized_obj.rid = tmp_obj.regenerate_rid()
                    self._send_one_request(tmp_obj, tokenized_obj, created_time)
                    generators.append(self._wait_one_response(tmp_obj, request))
                    rids.append(tmp_obj.rid)

        # Wait for all requests
        is_stream = hasattr(obj, "stream") and obj.stream
        if not is_stream:
            outputs = await asyncio.gather(*(gen.__anext__() for gen in generators))
            yield outputs
        else:
            rid_to_index = {rid: i for i, rid in enumerate(rids)}
            task_map = {asyncio.create_task(gen.__anext__()): gen for gen in generators}
            while task_map:
                done, _ = await asyncio.wait(
                    task_map.keys(), return_when=asyncio.FIRST_COMPLETED
                )

                for task in done:
                    gen = task_map.pop(task)
                    try:
                        result = task.result()
                        result["index"] = rid_to_index[result["meta_info"]["id"]]
                        yield result
                        new_task = asyncio.create_task(gen.__anext__())
                        task_map[new_task] = gen
                    except StopAsyncIteration:
                        pass

    def flush_cache(self):
        req = FlushCacheReq()
        self.send_to_scheduler.send_pyobj(req)

    def abort_request(self, rid: str):
        if rid not in self.rid_to_state:
            return
        del self.rid_to_state[rid]
        req = AbortReq(rid)
        self.send_to_scheduler.send_pyobj(req)

    def start_profile(self):
        req = ProfileReq.START_PROFILE
        self.send_to_scheduler.send_pyobj(req)

    def stop_profile(self):
        req = ProfileReq.STOP_PROFILE
        self.send_to_scheduler.send_pyobj(req)

    async def update_weights_from_disk(
        self,
        obj: UpdateWeightFromDiskReqInput,
        request: Optional[fastapi.Request] = None,
    ) -> Tuple[bool, str]:
        self.auto_create_handle_loop()

        # default the load format to the server_args
        if obj.load_format is None:
            obj.load_format = self.server_args.load_format
        logger.info("Start update_weights. Load format=%s", obj.load_format)

        if True:
            # Hold the lock if it is not async. This means that weight sync
            # cannot run while requests are in progress.
            async with self.model_update_lock.writer_lock:
                return await self._wait_for_model_update_from_disk(obj)

    async def _wait_for_model_update_from_disk(
        self, obj: UpdateWeightFromDiskReqInput
    ) -> Tuple[bool, str]:
        self.send_to_scheduler.send_pyobj(obj)
        self.model_update_result = asyncio.Future()
        if self.server_args.dp_size == 1:
            result = await self.model_update_result
            if result.success:
                self.served_model_name = obj.model_path
                self.server_args.model_path = obj.model_path
                self.server_args.load_format = obj.load_format
                self.model_path = obj.model_path
            return result.success, result.message
        else:  # self.server_args.dp_size > 1
            self.model_update_tmp = []
            result = await self.model_update_result

            all_success = all([r.success for r in result])
            if all_success is True:
                self.server_args.model_path = obj.model_path
                self.server_args.load_format = obj.load_format
                self.model_path = obj.model_path
            all_message = [r.message for r in result]
            all_message = " | ".join(all_message)
            return all_success, all_message

    async def init_weights_update_group(
        self,
        obj: InitWeightsUpdateGroupReqInput,
        request: Optional[fastapi.Request] = None,
    ) -> Tuple[bool, str]:
        self.auto_create_handle_loop()
        assert (
            self.server_args.dp_size == 1
        ), "dp_size must be 1 for init parameter update group"
        result = (await self.init_weights_update_group_communicator(obj))[0]
        return result.success, result.message

    async def update_weights_from_distributed(
        self,
        obj: UpdateWeightsFromDistributedReqInput,
        request: Optional[fastapi.Request] = None,
    ) -> Tuple[bool, str]:
        self.auto_create_handle_loop()
        assert (
            self.server_args.dp_size == 1
        ), "dp_size must be for update weights from distributed"

        # This means that weight sync
        # cannot run while requests are in progress.
        async with self.model_update_lock.writer_lock:
            result = (await self.update_weights_from_distributed_communicator(obj))[0]
            return result.success, result.message

    async def update_weights_from_tensor(
        self,
        obj: UpdateWeightsFromTensorReqInput,
        request: Optional[fastapi.Request] = None,
    ) -> Tuple[bool, str]:
        self.auto_create_handle_loop()
        assert (
            self.server_args.dp_size == 1
        ), "dp_size must be for update weights from distributed"

        # This means that weight sync
        # cannot run while requests are in progress.
        async with self.model_update_lock.writer_lock:
            result = (await self.update_weights_from_tensor_communicator(obj))[0]
            return result.success, result.message

    async def get_weights_by_name(
        self, obj: GetWeightsByNameReqInput, request: Optional[fastapi.Request] = None
    ):
        self.auto_create_handle_loop()
        results = await self.get_weights_by_name_communicator(obj)
        all_parameters = [r.parameter for r in results]
        if self.server_args.dp_size == 1:
            return all_parameters[0]
        else:
            return all_parameters

    async def release_memory_occupation(
        self,
        obj: ReleaseMemoryOccupationReqInput,
        request: Optional[fastapi.Request] = None,
    ):
        self.auto_create_handle_loop()
        await self.release_memory_occupation_communicator(obj)

    async def resume_memory_occupation(
        self,
        obj: ResumeMemoryOccupationReqInput,
        request: Optional[fastapi.Request] = None,
    ):
        self.auto_create_handle_loop()
        await self.resume_memory_occupation_communicator(obj)

    async def open_session(
        self, obj: OpenSessionReqInput, request: Optional[fastapi.Request] = None
    ):
        self.auto_create_handle_loop()

        if obj.session_id is None:
            obj.session_id = uuid.uuid4().hex
        elif obj.session_id in self.session_futures:
            return None

        self.send_to_scheduler.send_pyobj(obj)

        self.session_futures[obj.session_id] = asyncio.Future()
        session_id = await self.session_futures[obj.session_id]
        del self.session_futures[obj.session_id]
        return session_id

    async def close_session(
        self, obj: CloseSessionReqInput, request: Optional[fastapi.Request] = None
    ):
        assert not self.to_create_loop, "close session should not be the first request"
        await self.send_to_scheduler.send_pyobj(obj)

    def configure_logging(self, obj: ConfigureLoggingReq):
        if obj.log_requests is not None:
            self.log_requests = obj.log_requests
        if obj.log_requests_level is not None:
            self.log_requests_level = obj.log_requests_level
        if obj.dump_requests_folder is not None:
            self.dump_requests_folder = obj.dump_requests_folder
        if obj.dump_requests_threshold is not None:
            self.dump_requests_threshold = obj.dump_requests_threshold
        logging.info(f"Config logging: {obj=}")

    def create_abort_task(self, obj: GenerateReqInput):
        # Abort the request if the client is disconnected.
        async def abort_request():
            await asyncio.sleep(1)
            if obj.is_single:
                self.abort_request(obj.rid)
            else:
                for rid in obj.rid:
                    self.abort_request(rid)

        background_tasks = BackgroundTasks()
        background_tasks.add_task(abort_request)
        return background_tasks

    def auto_create_handle_loop(self):
        if not self.to_create_loop:
            return

        self.to_create_loop = False
        loop = asyncio.get_event_loop()
        self.asyncio_tasks.add(
            loop.create_task(print_exception_wrapper(self.handle_loop))
        )

        # We cannot add signal handler when the tokenizer manager is not in
        # the main thread due to the CPython limitation.
        if threading.current_thread() is threading.main_thread():
            signal_handler = SignalHandler(self)
            loop.add_signal_handler(signal.SIGTERM, signal_handler.signal_handler)
        else:
            logger.warning(
                "Signal handler is not added because the tokenizer manager is "
                "not in the main thread. This disables graceful shutdown of the "
                "tokenizer manager when SIGTERM is received."
            )
        self.asyncio_tasks.add(
            loop.create_task(print_exception_wrapper(self.sigterm_watchdog))
        )

    async def sigterm_watchdog(self):
        while not self.gracefully_exit:
            await asyncio.sleep(5)

        # Drain requests
        while True:
            remain_num_req = len(self.rid_to_state)
            logger.info(
                f"Gracefully exiting... remaining number of requests {remain_num_req}"
            )
            if remain_num_req > 0:
                await asyncio.sleep(5)
            else:
                break

        kill_process_tree(os.getpid(), include_parent=True)
        sys.exit(0)

    async def handle_loop(self):
        """The event loop that handles requests"""

        while True:
            recv_obj = await self.recv_from_detokenizer.recv_pyobj()
            self._dispatcher(recv_obj)

    def _handle_batch_output(
        self, recv_obj: Union[BatchStrOut, BatchEmbeddingOut, BatchTokenIDOut]
    ):
        for i, rid in enumerate(recv_obj.rids):
            state = self.rid_to_state.get(rid, None)
            if state is None:
                continue

            meta_info = {
                "id": rid,
                "finish_reason": recv_obj.finished_reasons[i],
                "prompt_tokens": recv_obj.prompt_tokens[i],
            }

            if getattr(state.obj, "return_logprob", False):
                self.convert_logprob_style(
                    meta_info,
                    state.obj.top_logprobs_num,
                    state.obj.return_text_in_logprobs,
                    recv_obj,
                    i,
                )

            if not isinstance(recv_obj, BatchEmbeddingOut):
                meta_info.update(
                    {
                        "completion_tokens": recv_obj.completion_tokens[i],
                        "cached_tokens": recv_obj.cached_tokens[i],
                    }
                )

            if isinstance(recv_obj, BatchStrOut):
                out_dict = {
                    "text": recv_obj.output_strs[i],
                    "meta_info": meta_info,
                }
            elif isinstance(recv_obj, BatchTokenIDOut):
                out_dict = {
                    "token_ids": recv_obj.output_ids[i],
                    "meta_info": meta_info,
                }
            else:
                assert isinstance(recv_obj, BatchEmbeddingOut)
                out_dict = {
                    "embedding": recv_obj.embeddings[i],
                    "meta_info": meta_info,
                }
            state.out_list.append(out_dict)
            state.finished = recv_obj.finished_reasons[i] is not None
            state.event.set()

            if self.enable_metrics and state.obj.log_metrics:
                self.collect_metrics(state, recv_obj, i)
            if self.dump_requests_folder and state.finished and state.obj.log_metrics:
                self.dump_requests(state, out_dict)

    def convert_logprob_style(
        self,
        meta_info: dict,
        top_logprobs_num: int,
        return_text_in_logprobs: bool,
        recv_obj: BatchStrOut,
        recv_obj_index: int,
    ):
        meta_info["input_token_logprobs"] = self.detokenize_logprob_tokens(
            recv_obj.input_token_logprobs_val[recv_obj_index],
            recv_obj.input_token_logprobs_idx[recv_obj_index],
            return_text_in_logprobs,
        )
        meta_info["output_token_logprobs"] = self.detokenize_logprob_tokens(
            recv_obj.output_token_logprobs_val[recv_obj_index],
            recv_obj.output_token_logprobs_idx[recv_obj_index],
            return_text_in_logprobs,
        )

        if top_logprobs_num > 0:
            meta_info["input_top_logprobs"] = self.detokenize_top_logprobs_tokens(
                recv_obj.input_top_logprobs_val[recv_obj_index],
                recv_obj.input_top_logprobs_idx[recv_obj_index],
                return_text_in_logprobs,
            )
            meta_info["output_top_logprobs"] = self.detokenize_top_logprobs_tokens(
                recv_obj.output_top_logprobs_val[recv_obj_index],
                recv_obj.output_top_logprobs_idx[recv_obj_index],
                return_text_in_logprobs,
            )

    def detokenize_logprob_tokens(
        self,
        token_logprobs_val: List[float],
        token_logprobs_idx: List[int],
        decode_to_text: bool,
    ):
        if not decode_to_text:
            return [
                (logprob, token_id, None)
                for logprob, token_id in zip(token_logprobs_val, token_logprobs_idx)
            ]
        else:
            assert self.tokenizer is not None
            token_texts = self.tokenizer.batch_decode(token_logprobs_idx)
            return list(zip(token_logprobs_val, token_logprobs_idx, token_texts))

    def detokenize_top_logprobs_tokens(
        self,
        token_logprobs_val: List[float],
        token_logprobs_idx: List[int],
        decode_to_text: bool,
    ):
        # TODO: The current implementation only batches the detokenization for top-k tokens per single position.
        # We should batch all top-k tokens in all positions.
        ret = []
        for i in range(len(token_logprobs_val)):
            if token_logprobs_val[i]:
                ret.append(
                    self.detokenize_logprob_tokens(
                        token_logprobs_val[i], token_logprobs_idx[i], decode_to_text
                    )
                )
            else:
                ret.append(None)
        return ret

    def collect_metrics(self, state: ReqState, recv_obj: BatchStrOut, i: int):
        completion_tokens = (
            recv_obj.completion_tokens[i]
            if getattr(recv_obj, "completion_tokens", None)
            else 0
        )

        if state.first_token_time is None:
            state.first_token_time = time.time()
            self.metrics_collector.observe_time_to_first_token(
                state.first_token_time - state.created_time
            )
        else:
            if completion_tokens >= 2:
                # Compute time_per_output_token for the streaming case
                self.metrics_collector.observe_time_per_output_token(
                    (time.time() - state.first_token_time) / (completion_tokens - 1)
                )

        if state.finished:
            self.metrics_collector.observe_one_finished_request(
                recv_obj.prompt_tokens[i], completion_tokens
            )
            self.metrics_collector.observe_e2e_request_latency(
                time.time() - state.created_time
            )
            # Compute time_per_output_token for the non-streaming case
            if (
                hasattr(state.obj, "stream")
                and not state.obj.stream
                and completion_tokens >= 1
            ):
                self.metrics_collector.observe_time_per_output_token(
                    (time.time() - state.created_time) / completion_tokens
                )

    def dump_requests(self, state: ReqState, out_dict: dict):
        self.dump_request_list.append(
            (state.obj, out_dict, state.created_time, time.time())
        )

        if len(self.dump_request_list) >= self.dump_requests_threshold:
            filename = os.path.join(
                self.dump_requests_folder,
                datetime.now().strftime("%Y-%m-%d_%H-%M-%S") + ".pkl",
            )
            logger.info(f"Dump {len(self.dump_request_list)} requests to {filename}")

            to_dump = self.dump_request_list
            self.dump_request_list = []

            def background_task():
                os.makedirs(self.dump_requests_folder, exist_ok=True)
                with open(filename, "wb") as f:
                    pickle.dump(to_dump, f)

            # Schedule the task to run in the background without awaiting it
            asyncio.create_task(asyncio.to_thread(background_task))

    def _handle_open_session_req_output(self, recv_obj):
        self.session_futures[recv_obj.session_id].set_result(
            recv_obj.session_id if recv_obj.success else None
        )

    def _handle_update_weights_from_disk_req_output(self, recv_obj):
        if self.server_args.dp_size == 1:
            self.model_update_result.set_result(recv_obj)
        else:  # self.server_args.dp_size > 1
            self.model_update_tmp.append(recv_obj)
            # set future if the all results are recevied
            if len(self.model_update_tmp) == self.server_args.dp_size:
                self.model_update_result.set_result(self.model_update_tmp)


async def print_exception_wrapper(func):
    """
    Sometimes an asyncio function does not print exception.
    We do another wrapper to handle the exception.
    """
    try:
        await func()
    except Exception:
        traceback = get_exception_traceback()
        logger.error(f"TokenizerManager hit an exception: {traceback}")
        kill_process_tree(os.getpid(), include_parent=True)
        sys.exit(1)


class SignalHandler:
    def __init__(self, tokenizer_manager):
        self.tokenizer_manager = tokenizer_manager

    def signal_handler(self, signum=None, frame=None):
        logger.warning(
            f"SIGTERM received. {signum=} {frame=}. Draining requests and shutting down..."
        )
        self.tokenizer_manager.gracefully_exit = True


T = TypeVar("T")


class _Communicator(Generic[T]):
    def __init__(self, sender, fan_out: int):
        self._sender = sender
        self._fan_out = fan_out
        self._result_future: Optional[asyncio.Future] = None
        self._result_values: Optional[List[T]] = None

    async def __call__(self, obj):
        self._sender.send_pyobj(obj)
        self._result_future = asyncio.Future()
        self._result_values = []
        await self._result_future
        result_values = self._result_values
        self._result_future = self._result_values = None
        return result_values

    def handle_recv(self, recv_obj: T):
        self._result_values.append(recv_obj)
        if len(self._result_values) == self._fan_out:
            self._result_future.set_result(None)<|MERGE_RESOLUTION|>--- conflicted
+++ resolved
@@ -277,14 +277,10 @@
         obj.normalize_batch_and_arguments()
 
         if self.log_requests:
-<<<<<<< HEAD
-            logger.info(f"Receive: obj={dataclass_to_string_truncated(obj)!r}")
-=======
             max_length = 2048 if self.log_requests_level == 0 else 1 << 30
             logger.info(
-                f"Receive: obj={dataclass_to_string_truncated(obj, max_length)}"
-            )
->>>>>>> 4719c1d0
+                f"Receive: obj={dataclass_to_string_truncated(obj, max_length)!r}"
+            )
 
         async with self.model_update_lock.reader_lock:
             is_single = obj.is_single
@@ -427,14 +423,9 @@
             state.out_list = []
             if state.finished:
                 if self.log_requests:
-<<<<<<< HEAD
-                    msg = f"Finish: out={dataclass_to_string_truncated(out)}"
+                    max_length = 2048 if self.log_requests_level == 0 else 1 << 30
+                    msg = f"Finish: out={dataclass_to_string_truncated(out, max_length)}"
                     logger.info("%r", msg)
-=======
-                    max_length = 2048 if self.log_requests_level == 0 else 1 << 30
-                    msg = f"Finish: obj={dataclass_to_string_truncated(obj, max_length)}, out={dataclass_to_string_truncated(out, max_length)}"
-                    logger.info(msg)
->>>>>>> 4719c1d0
                 del self.rid_to_state[obj.rid]
 
                 # Check if this was an abort/error created by scheduler

# Copyright 2023-2024 SGLang Team
# Licensed under the Apache License, Version 2.0 (the "License");
# you may not use this file except in compliance with the License.
# You may obtain a copy of the License at
#
#     http://www.apache.org/licenses/LICENSE-2.0
#
# Unless required by applicable law or agreed to in writing, software
# distributed under the License is distributed on an "AS IS" BASIS,
# WITHOUT WARRANTIES OR CONDITIONS OF ANY KIND, either express or implied.
# See the License for the specific language governing permissions and
# limitations under the License.
# ==============================================================================
"""TokenizerManager is a process that tokenizes the text."""

import asyncio
import copy
import dataclasses
import json
import logging
import os
import pickle
import signal
import sys
import threading
import time
import uuid
from collections import deque
from datetime import datetime
from http import HTTPStatus
from typing import (
    Any,
    Awaitable,
    Deque,
    Dict,
    Generic,
    List,
    Optional,
    Tuple,
    TypeVar,
    Union,
)

import fastapi
import uvloop
import zmq
import zmq.asyncio
from fastapi import BackgroundTasks

from sglang.srt.aio_rwlock import RWLock
from sglang.srt.configs.model_config import ModelConfig
from sglang.srt.hf_transformers_utils import get_processor, get_tokenizer
from sglang.srt.managers.image_processor import (
    get_dummy_image_processor,
    get_image_processor,
)
from sglang.srt.managers.io_struct import (
    AbortReq,
    BatchEmbeddingOut,
    BatchMultimodalOut,
    BatchStrOut,
    BatchTokenIDOut,
    CloseSessionReqInput,
    ConfigureLoggingReq,
    EmbeddingReqInput,
    FlushCacheReq,
    GenerateReqInput,
    GetInternalStateReq,
    GetInternalStateReqOutput,
    GetWeightsByNameReqInput,
    GetWeightsByNameReqOutput,
    HealthCheckOutput,
    InitWeightsUpdateGroupReqInput,
    InitWeightsUpdateGroupReqOutput,
    OpenSessionReqInput,
    OpenSessionReqOutput,
    ProfileReq,
    ProfileReqOutput,
    ProfileReqType,
    ReleaseMemoryOccupationReqInput,
    ReleaseMemoryOccupationReqOutput,
    ResumeMemoryOccupationReqInput,
    ResumeMemoryOccupationReqOutput,
    SessionParams,
    SetInternalStateReq,
    SetInternalStateReqOutput,
    TokenizedEmbeddingReqInput,
    TokenizedGenerateReqInput,
    UpdateWeightFromDiskReqInput,
    UpdateWeightFromDiskReqOutput,
    UpdateWeightsFromDistributedReqInput,
    UpdateWeightsFromDistributedReqOutput,
    UpdateWeightsFromTensorReqInput,
    UpdateWeightsFromTensorReqOutput,
)
from sglang.srt.metrics.collector import TokenizerMetricsCollector
from sglang.srt.sampling.sampling_params import SamplingParams
from sglang.srt.server_args import PortArgs, ServerArgs
from sglang.srt.utils import (
    dataclass_to_string_truncated,
    get_zmq_socket,
    kill_process_tree,
)
from sglang.utils import TypeBasedDispatcher, get_exception_traceback

asyncio.set_event_loop_policy(uvloop.EventLoopPolicy())

logger = logging.getLogger(__name__)


@dataclasses.dataclass
class ReqState:
    """Store the state a request."""

    out_list: List
    finished: bool
    event: asyncio.Event
    obj: Any

    # For metrics
    created_time: float
    finished_time: float = 0.0
    first_token_time: float = 0.0
    last_time: float = 0.0
    last_completion_tokens: int = 1

    # For streaming output
    last_output_offset: int = 0


class TokenizerManager:
    """TokenizerManager is a process that tokenizes the text."""

    def __init__(
        self,
        server_args: ServerArgs,
        port_args: PortArgs,
    ):
        # Parse args
        self.server_args = server_args
        self.enable_metrics = server_args.enable_metrics
        self.log_requests = server_args.log_requests
        self.log_requests_level = server_args.log_requests_level

        # Init inter-process communication
        context = zmq.asyncio.Context(2)
        self.recv_from_detokenizer = get_zmq_socket(
            context, zmq.PULL, port_args.tokenizer_ipc_name, True
        )
        self.send_to_scheduler = get_zmq_socket(
            context, zmq.PUSH, port_args.scheduler_input_ipc_name, True
        )

        # Read model args
        self.model_path = server_args.model_path
        self.served_model_name = server_args.served_model_name
        self.model_config = ModelConfig(
            server_args.model_path,
            trust_remote_code=server_args.trust_remote_code,
            revision=server_args.revision,
            context_length=server_args.context_length,
            model_override_args=server_args.json_model_override_args,
            is_embedding=server_args.is_embedding,
            dtype=server_args.dtype,
            quantization=server_args.quantization,
        )

        self.is_generation = self.model_config.is_generation
        self.is_image_gen = self.model_config.is_image_gen
        self.context_len = self.model_config.context_len
        self.image_token_id = self.model_config.image_token_id

        # Create image processor placeholder
        self.image_processor = get_dummy_image_processor()

        # Create tokenizer
        if server_args.skip_tokenizer_init:
            self.tokenizer = self.processor = None
        else:
            if self.model_config.is_multimodal:
                self.processor = get_processor(
                    server_args.tokenizer_path,
                    tokenizer_mode=server_args.tokenizer_mode,
                    trust_remote_code=server_args.trust_remote_code,
                    revision=server_args.revision,
                )
                self.tokenizer = self.processor.tokenizer
                os.environ["TOKENIZERS_PARALLELISM"] = "false"

                # We want to parallelize the image pre-processing so we create an executor for it
                self.image_processor = get_image_processor(
                    self.model_config.hf_config, server_args, self.processor
                )
            else:
                self.tokenizer = get_tokenizer(
                    server_args.tokenizer_path,
                    tokenizer_mode=server_args.tokenizer_mode,
                    trust_remote_code=server_args.trust_remote_code,
                    revision=server_args.revision,
                )

        # Store states
        self.no_create_loop = False
        self.rid_to_state: Dict[str, ReqState] = {}
        self.gracefully_exit = False
        self.last_receive_tstamp = 0
        self.dump_requests_folder = ""  # By default do not dump
        self.dump_requests_threshold = 1000
        self.dump_request_list: List[Tuple] = []
        self.log_request_metadata = self.get_log_request_metadata()

        # The event to notify the weight sync is finished.
        self.model_update_lock = RWLock()
        self.model_update_result: Optional[Awaitable[UpdateWeightFromDiskReqOutput]] = (
            None
        )
        self.asyncio_tasks = set()

        # For session info
        self.session_futures = {}  # session_id -> asyncio event

        # Set after scheduler is initialized
        self.max_req_input_len = None

        # Metrics
        if self.enable_metrics:
            self.metrics_collector = TokenizerMetricsCollector(
                labels={
                    "model_name": self.server_args.served_model_name,
                    # TODO: Add lora name/path in the future,
                },
            )

        # Communicators
        self.init_weights_update_group_communicator = _Communicator(
            self.send_to_scheduler, server_args.dp_size
        )
        self.update_weights_from_distributed_communicator = _Communicator(
            self.send_to_scheduler, server_args.dp_size
        )
        self.update_weights_from_tensor_communicator = _Communicator(
            self.send_to_scheduler, server_args.dp_size
        )
        self.get_weights_by_name_communicator = _Communicator(
            self.send_to_scheduler, server_args.dp_size
        )
        self.release_memory_occupation_communicator = _Communicator(
            self.send_to_scheduler, server_args.dp_size
        )
        self.resume_memory_occupation_communicator = _Communicator(
            self.send_to_scheduler, server_args.dp_size
        )
        self.start_profile_communicator = _Communicator(
            self.send_to_scheduler, server_args.dp_size
        )
        self.health_check_communitcator = _Communicator(self.send_to_scheduler, 1)
        self.get_internal_state_communicator = _Communicator(
            self.send_to_scheduler, server_args.dp_size
        )
        self.set_internal_state_communicator = _Communicator(
            self.send_to_scheduler, server_args.dp_size
        )

        self._result_dispatcher = TypeBasedDispatcher(
            [
                (
                    (
                        BatchStrOut,
                        BatchEmbeddingOut,
                        BatchTokenIDOut,
                        BatchMultimodalOut,
                    ),
                    self._handle_batch_output,
                ),
                (OpenSessionReqOutput, self._handle_open_session_req_output),
                (
                    UpdateWeightFromDiskReqOutput,
                    self._handle_update_weights_from_disk_req_output,
                ),
                (
                    InitWeightsUpdateGroupReqOutput,
                    self.init_weights_update_group_communicator.handle_recv,
                ),
                (
                    UpdateWeightsFromDistributedReqOutput,
                    self.update_weights_from_distributed_communicator.handle_recv,
                ),
                (
                    UpdateWeightsFromTensorReqOutput,
                    self.update_weights_from_tensor_communicator.handle_recv,
                ),
                (
                    GetWeightsByNameReqOutput,
                    self.get_weights_by_name_communicator.handle_recv,
                ),
                (
                    ReleaseMemoryOccupationReqOutput,
                    self.release_memory_occupation_communicator.handle_recv,
                ),
                (
                    ResumeMemoryOccupationReqOutput,
                    self.resume_memory_occupation_communicator.handle_recv,
                ),
                (
                    ProfileReqOutput,
                    self.start_profile_communicator.handle_recv,
                ),
                (
                    GetInternalStateReqOutput,
                    self.get_internal_state_communicator.handle_recv,
                ),
                (
                    SetInternalStateReqOutput,
                    self.set_internal_state_communicator.handle_recv,
                ),
                (HealthCheckOutput, lambda x: None),
            ]
        )

    async def generate_request(
        self,
        obj: Union[GenerateReqInput, EmbeddingReqInput],
        request: Optional[fastapi.Request] = None,
    ):
        created_time = time.time()

        self.auto_create_handle_loop()

        if isinstance(obj, EmbeddingReqInput) and self.is_generation:
            raise ValueError(
                "This model does not appear to be an embedding model by default. "
                "Please add `--is-embedding` when launching the server or try another model."
            )

        obj.normalize_batch_and_arguments()

        if self.log_requests:
<<<<<<< HEAD
            max_length = 4096 if self.log_requests_level == 0 else 1 << 30
            logger.info(
                f"Receive: obj={dataclass_to_string_truncated(obj, max_length)!r}"
=======
            max_length, skip_names, _ = self.log_request_metadata
            logger.info(
                f"Receive: obj={dataclass_to_string_truncated(obj, max_length, skip_names=skip_names)}"
>>>>>>> 3f77ac73
            )

        async with self.model_update_lock.reader_lock:
            is_single = obj.is_single
            if is_single:
                tokenized_obj = await self._tokenize_one_request(obj)
                self._send_one_request(obj, tokenized_obj, created_time)
                async for response in self._wait_one_response(obj, request):
                    yield response
            else:
                async for response in self._handle_batch_request(
                    obj, request, created_time
                ):
                    yield response

    async def _tokenize_one_request(
        self,
        obj: Union[GenerateReqInput, EmbeddingReqInput],
    ):
        """Tokenize one request."""
        # Tokenize
        input_embeds = None
        input_text = obj.text
        if obj.input_embeds is not None:
            if not self.server_args.disable_radix_cache:
                raise ValueError(
                    "input_embeds is provided while disable_radix_cache is False. "
                    "Please add `--disable-radix-cache` when you launch the server "
                    "if you want to use input_embeds as inputs."
                )
            input_embeds = obj.input_embeds
            input_ids = obj.input_ids
        elif obj.input_ids is not None:
            input_ids = obj.input_ids
        else:
            if self.tokenizer is None:
                raise ValueError(
                    "The engine initialized with skip_tokenizer_init=True cannot "
                    "accept text prompts. Please provide input_ids or re-initialize "
                    "the engine with skip_tokenizer_init=False."
                )
            input_ids = self.tokenizer.encode(input_text)

        if self.is_generation:
            # TODO: also support getting embeddings for multimodal models
            image_inputs: Dict = await self.image_processor.process_images_async(
                obj.image_data, input_text or input_ids, obj, self.max_req_input_len
            )
            if image_inputs and "input_ids" in image_inputs:
                input_ids = image_inputs["input_ids"]
            return_logprob = obj.return_logprob
            logprob_start_len = obj.logprob_start_len
            top_logprobs_num = obj.top_logprobs_num
            token_ids_logprob = obj.token_ids_logprob
            session_params = (
                SessionParams(**obj.session_params) if obj.session_params else None
            )

        input_token_num = len(input_ids) if input_ids is not None else 0
        if input_token_num >= self.context_len:
            raise ValueError(
                f"The input ({input_token_num} tokens) is longer than the "
                f"model's context length ({self.context_len} tokens)."
            )

        if (
            obj.sampling_params.get("max_new_tokens") is not None
            and obj.sampling_params.get("max_new_tokens") + input_token_num
            >= self.context_len
        ):
            raise ValueError(
                f"Requested token count exceeds the model's maximum context length "
                f"of {self.context_len} tokens. You requested a total of "
                f"{obj.sampling_params.get('max_new_tokens') + input_token_num} "
                f"tokens: {input_token_num} tokens from the input messages and "
                f"{obj.sampling_params.get('max_new_tokens')} tokens for the "
                f"completion. Please reduce the number of tokens in the input "
                f"messages or the completion to fit within the limit."
            )

        # Parse sampling parameters
        sampling_params = SamplingParams(**obj.sampling_params)
        sampling_params.normalize(self.tokenizer)
        sampling_params.verify()

        # Build return object
        if isinstance(obj, GenerateReqInput):
            tokenized_obj = TokenizedGenerateReqInput(
                obj.rid,
                input_text,
                input_ids,
                image_inputs,
                sampling_params,
                return_logprob,
                logprob_start_len,
                top_logprobs_num,
                token_ids_logprob,
                obj.stream,
                lora_path=obj.lora_path,
                input_embeds=input_embeds,
                session_params=session_params,
                custom_logit_processor=obj.custom_logit_processor,
                return_hidden_states=obj.return_hidden_states,
            )
        elif isinstance(obj, EmbeddingReqInput):
            tokenized_obj = TokenizedEmbeddingReqInput(
                obj.rid,
                input_text,
                input_ids,
                sampling_params,
            )

        return tokenized_obj

    def _send_one_request(
        self,
        obj: Union[GenerateReqInput, EmbeddingReqInput],
        tokenized_obj: Union[TokenizedGenerateReqInput, TokenizedEmbeddingReqInput],
        created_time: Optional[float] = None,
    ):
        state = ReqState([], False, asyncio.Event(), obj, created_time=created_time)
        self.rid_to_state[obj.rid] = state
        self.send_to_scheduler.send_pyobj(tokenized_obj)

    async def _wait_one_response(
        self,
        obj: Union[GenerateReqInput, EmbeddingReqInput],
        request: Optional[fastapi.Request] = None,
    ):
        """Wait for the response of one request."""
        state = self.rid_to_state[obj.rid]

        while True:
            try:
                await asyncio.wait_for(state.event.wait(), timeout=4)
            except asyncio.TimeoutError:
                if request is not None and await request.is_disconnected():
                    self.abort_request(obj.rid)
                    raise ValueError(
                        "Request is disconnected from the client side. "
                        f"Abort request {obj.rid}"
                    )
                continue

            out = state.out_list[-1]

            state.out_list = []
            if state.finished:
                if self.log_requests:
<<<<<<< HEAD
                    max_length = 4096 if self.log_requests_level == 0 else 1 << 30
                    msg = f"Finish: out={dataclass_to_string_truncated(out, max_length)}"
                    logger.info("%r", msg)
=======
                    max_length, skip_names, out_skip_names = self.log_request_metadata
                    if self.model_config.is_multimodal_gen:
                        msg = f"Finish: obj={dataclass_to_string_truncated(obj, max_length, skip_names=skip_names)}"
                    else:
                        msg = f"Finish: obj={dataclass_to_string_truncated(obj, max_length, skip_names=skip_names)}, out={dataclass_to_string_truncated(out, max_length, skip_names=out_skip_names)}"
                    logger.info(msg)
>>>>>>> 3f77ac73
                del self.rid_to_state[obj.rid]

                # Check if this was an abort/error created by scheduler
                if isinstance(out["meta_info"].get("finish_reason"), dict):
                    finish_reason = out["meta_info"]["finish_reason"]
                    if (
                        finish_reason.get("type") == "abort"
                        and finish_reason.get("status_code") == HTTPStatus.BAD_REQUEST
                    ):
                        raise ValueError(finish_reason["message"])

                yield out
                break

            state.event.clear()

            if obj.stream:
                yield out
            else:
                if request is not None and await request.is_disconnected():
                    self.abort_request(obj.rid)
                    raise ValueError(
                        "Request is disconnected from the client side. "
                        f"Abort request {obj.rid}"
                    )

    async def _handle_batch_request(
        self,
        obj: Union[GenerateReqInput, EmbeddingReqInput],
        request: Optional[fastapi.Request] = None,
        created_time: Optional[float] = None,
    ):
        batch_size = obj.batch_size

        generators = []
        rids = []
        if getattr(obj, "parallel_sample_num", 1) == 1:
            # Send all requests
            for i in range(batch_size):
                tmp_obj = obj[i]
                tokenized_obj = await self._tokenize_one_request(tmp_obj)
                self._send_one_request(tmp_obj, tokenized_obj, created_time)
                generators.append(self._wait_one_response(tmp_obj, request))
                rids.append(tmp_obj.rid)
        else:
            # FIXME: When using batch and parallel_sample_num together, the perf is not optimal.
            if batch_size > 128:
                logger.warning(
                    "Sending a single large batch with parallel sampling (n > 1) has not been well optimized. "
                    "The performance might be better if you just duplicate the requests n times or use "
                    "many threads to send them one by one with parallel sampling (n > 1)."
                )

            # Tokenize all requests
            objs = [obj[i] for i in range(batch_size)]
            tokenized_objs = await asyncio.gather(
                *(self._tokenize_one_request(obj) for obj in objs)
            )

            # Cache the common prefix for parallel sampling
            for i in range(batch_size):
                tmp_obj = copy.copy(objs[i])
                tokenized_obj = copy.copy(tokenized_objs[i])
                tokenized_obj.rid = tmp_obj.regenerate_rid()
                tokenized_obj.sampling_params = copy.copy(tokenized_obj.sampling_params)
                tokenized_obj.sampling_params.max_new_tokens = 0
                tokenized_obj.stream = False
                self._send_one_request(tmp_obj, tokenized_obj, created_time)
                await self._wait_one_response(tmp_obj, request).__anext__()

            # Expand requests, assign new rids for them, and send them
            for i in range(batch_size):
                for _ in range(obj.parallel_sample_num):
                    tmp_obj = copy.copy(objs[i])
                    tokenized_obj = copy.copy(tokenized_objs[i])
                    tokenized_obj.rid = tmp_obj.regenerate_rid()
                    self._send_one_request(tmp_obj, tokenized_obj, created_time)
                    generators.append(self._wait_one_response(tmp_obj, request))
                    rids.append(tmp_obj.rid)

        # Wait for all requests
        is_stream = hasattr(obj, "stream") and obj.stream
        if not is_stream:
            outputs = await asyncio.gather(*(gen.__anext__() for gen in generators))
            yield outputs
        else:
            rid_to_index = {rid: i for i, rid in enumerate(rids)}
            task_map = {asyncio.create_task(gen.__anext__()): gen for gen in generators}
            while task_map:
                done, _ = await asyncio.wait(
                    task_map.keys(), return_when=asyncio.FIRST_COMPLETED
                )

                for task in done:
                    gen = task_map.pop(task)
                    try:
                        result = task.result()
                        result["index"] = rid_to_index[result["meta_info"]["id"]]
                        yield result
                        new_task = asyncio.create_task(gen.__anext__())
                        task_map[new_task] = gen
                    except StopAsyncIteration:
                        pass

    def flush_cache(self):
        req = FlushCacheReq()
        self.send_to_scheduler.send_pyobj(req)

    def abort_request(self, rid: str):
        if rid not in self.rid_to_state:
            return
        del self.rid_to_state[rid]
        req = AbortReq(rid)
        self.send_to_scheduler.send_pyobj(req)

    async def start_profile(
        self,
        output_dir: Optional[str] = None,
        num_steps: Optional[int] = None,
        activities: Optional[List[str]] = None,
    ):
        req = ProfileReq(
            type=ProfileReqType.START_PROFILE,
            output_dir=output_dir,
            num_steps=num_steps,
            activities=activities,
        )
        result = (await self.start_profile_communicator(req))[0]
        if not result.success:
            raise RuntimeError(result.message)
        return result

    def stop_profile(self):
        req = ProfileReq(type=ProfileReqType.STOP_PROFILE)
        self.send_to_scheduler.send_pyobj(req)

    async def update_weights_from_disk(
        self,
        obj: UpdateWeightFromDiskReqInput,
        request: Optional[fastapi.Request] = None,
    ) -> Tuple[bool, str]:
        self.auto_create_handle_loop()

        # default the load format to the server_args
        if obj.load_format is None:
            obj.load_format = self.server_args.load_format
        logger.info("Start update_weights. Load format=%s", obj.load_format)

        if True:
            # Hold the lock if it is not async. This means that weight sync
            # cannot run while requests are in progress.
            async with self.model_update_lock.writer_lock:
                return await self._wait_for_model_update_from_disk(obj)

    async def _wait_for_model_update_from_disk(
        self, obj: UpdateWeightFromDiskReqInput
    ) -> Tuple[bool, str]:
        self.send_to_scheduler.send_pyobj(obj)
        self.model_update_result = asyncio.Future()
        if self.server_args.dp_size == 1:
            result = await self.model_update_result
            if result.success:
                self.served_model_name = obj.model_path
                self.server_args.model_path = obj.model_path
                self.server_args.load_format = obj.load_format
                self.model_path = obj.model_path
            return result.success, result.message, result.num_paused_requests
        else:  # self.server_args.dp_size > 1
            self.model_update_tmp = []
            result = await self.model_update_result

            all_success = all([r.success for r in result])
            if all_success is True:
                self.server_args.model_path = obj.model_path
                self.server_args.load_format = obj.load_format
                self.model_path = obj.model_path
            all_message = [r.message for r in result]
            all_message = " | ".join(all_message)
            all_paused_requests = [r.num_paused_requests for r in result]
            return all_success, all_message, all_paused_requests

    async def init_weights_update_group(
        self,
        obj: InitWeightsUpdateGroupReqInput,
        request: Optional[fastapi.Request] = None,
    ) -> Tuple[bool, str]:
        self.auto_create_handle_loop()
        assert (
            self.server_args.dp_size == 1
        ), "dp_size must be 1 for init parameter update group"
        result = (await self.init_weights_update_group_communicator(obj))[0]
        return result.success, result.message

    async def update_weights_from_distributed(
        self,
        obj: UpdateWeightsFromDistributedReqInput,
        request: Optional[fastapi.Request] = None,
    ) -> Tuple[bool, str]:
        self.auto_create_handle_loop()
        assert (
            self.server_args.dp_size == 1
        ), "dp_size must be for update weights from distributed"

        # This means that weight sync
        # cannot run while requests are in progress.
        async with self.model_update_lock.writer_lock:
            result = (await self.update_weights_from_distributed_communicator(obj))[0]
            return result.success, result.message

    async def update_weights_from_tensor(
        self,
        obj: UpdateWeightsFromTensorReqInput,
        request: Optional[fastapi.Request] = None,
    ) -> Tuple[bool, str]:
        self.auto_create_handle_loop()
        assert (
            self.server_args.dp_size == 1
        ), "dp_size must be for update weights from distributed"

        # This means that weight sync
        # cannot run while requests are in progress.
        async with self.model_update_lock.writer_lock:
            result = (await self.update_weights_from_tensor_communicator(obj))[0]
            return result.success, result.message

    async def get_weights_by_name(
        self, obj: GetWeightsByNameReqInput, request: Optional[fastapi.Request] = None
    ):
        self.auto_create_handle_loop()
        results = await self.get_weights_by_name_communicator(obj)
        all_parameters = [r.parameter for r in results]
        if self.server_args.dp_size == 1:
            return all_parameters[0]
        else:
            return all_parameters

    async def release_memory_occupation(
        self,
        obj: ReleaseMemoryOccupationReqInput,
        request: Optional[fastapi.Request] = None,
    ):
        self.auto_create_handle_loop()
        await self.release_memory_occupation_communicator(obj)

    async def resume_memory_occupation(
        self,
        obj: ResumeMemoryOccupationReqInput,
        request: Optional[fastapi.Request] = None,
    ):
        self.auto_create_handle_loop()
        await self.resume_memory_occupation_communicator(obj)

    async def open_session(
        self, obj: OpenSessionReqInput, request: Optional[fastapi.Request] = None
    ):
        self.auto_create_handle_loop()

        if obj.session_id is None:
            obj.session_id = uuid.uuid4().hex
        elif obj.session_id in self.session_futures:
            return None

        self.send_to_scheduler.send_pyobj(obj)

        self.session_futures[obj.session_id] = asyncio.Future()
        session_id = await self.session_futures[obj.session_id]
        del self.session_futures[obj.session_id]
        return session_id

    async def close_session(
        self, obj: CloseSessionReqInput, request: Optional[fastapi.Request] = None
    ):
        await self.send_to_scheduler.send_pyobj(obj)

    async def get_internal_state(self) -> Dict[Any, Any]:
        req = GetInternalStateReq()
        res: List[GetInternalStateReqOutput] = (
            await self.get_internal_state_communicator(req)
        )
        return res[0].internal_state

    async def set_internal_state(
        self, obj: SetInternalStateReq
    ) -> SetInternalStateReqOutput:
        res: List[SetInternalStateReqOutput] = (
            await self.set_internal_state_communicator(obj)
        )
        return res[0]

    def get_log_request_metadata(self):
        max_length = None
        skip_names = None
        out_skip_names = None
        if self.log_requests:
            if self.log_requests_level == 0:
                max_length = 1 << 30
                skip_names = set(
                    [
                        "text",
                        "input_ids",
                        "input_embeds",
                        "image_data",
                        "audio_data",
                        "lora_path",
                    ]
                )
                out_skip_names = set(
                    [
                        "text",
                        "output_ids",
                    ]
                )
            elif self.log_requests_level == 1:
                max_length = 2048
            elif self.log_requests_level == 2:
                max_length = 1 << 30
            else:
                raise ValueError(
                    f"Invalid --log-requests-level: {self.log_requests_level=}"
                )
        return max_length, skip_names, out_skip_names

    def configure_logging(self, obj: ConfigureLoggingReq):
        if obj.log_requests is not None:
            self.log_requests = obj.log_requests
        if obj.log_requests_level is not None:
            self.log_requests_level = obj.log_requests_level
        if obj.dump_requests_folder is not None:
            self.dump_requests_folder = obj.dump_requests_folder
        if obj.dump_requests_threshold is not None:
            self.dump_requests_threshold = obj.dump_requests_threshold
        logging.info(f"Config logging: {obj=}")
        self.log_request_metadata = self.get_log_request_metadata()

    def create_abort_task(self, obj: GenerateReqInput):
        # Abort the request if the client is disconnected.
        async def abort_request():
            await asyncio.sleep(1)
            if obj.is_single:
                self.abort_request(obj.rid)
            else:
                for rid in obj.rid:
                    self.abort_request(rid)

        background_tasks = BackgroundTasks()
        background_tasks.add_task(abort_request)
        return background_tasks

    def auto_create_handle_loop(self):
        if self.no_create_loop:
            return

        self.no_create_loop = True
        loop = asyncio.get_event_loop()
        self.asyncio_tasks.add(
            loop.create_task(print_exception_wrapper(self.handle_loop))
        )

        # We cannot add signal handler when the tokenizer manager is not in
        # the main thread due to the CPython limitation.
        if threading.current_thread() is threading.main_thread():
            signal_handler = SignalHandler(self)
            loop.add_signal_handler(signal.SIGTERM, signal_handler.signal_handler)
        else:
            logger.warning(
                "Signal handler is not added because the tokenizer manager is "
                "not in the main thread. This disables graceful shutdown of the "
                "tokenizer manager when SIGTERM is received."
            )
        self.asyncio_tasks.add(
            loop.create_task(print_exception_wrapper(self.sigterm_watchdog))
        )

    async def sigterm_watchdog(self):
        while not self.gracefully_exit:
            await asyncio.sleep(5)

        # Drain requests
        while True:
            remain_num_req = len(self.rid_to_state)
            logger.info(
                f"Gracefully exiting... remaining number of requests {remain_num_req}"
            )
            if remain_num_req > 0:
                await asyncio.sleep(5)
            else:
                break

        kill_process_tree(os.getpid(), include_parent=True)
        sys.exit(0)

    async def handle_loop(self):
        """The event loop that handles requests"""

        while True:
            recv_obj = await self.recv_from_detokenizer.recv_pyobj()
            self._result_dispatcher(recv_obj)
            self.last_receive_tstamp = time.time()

    def _handle_batch_output(
        self,
        recv_obj: Union[
            BatchStrOut, BatchEmbeddingOut, BatchMultimodalOut, BatchTokenIDOut
        ],
    ):
        for i, rid in enumerate(recv_obj.rids):
            state = self.rid_to_state.get(rid, None)
            if state is None:
                continue

            # Build meta_info and return value
            meta_info = {
                "id": rid,
                "finish_reason": recv_obj.finished_reasons[i],
                "prompt_tokens": recv_obj.prompt_tokens[i],
            }

            if getattr(state.obj, "return_logprob", False):
                self.convert_logprob_style(
                    meta_info,
                    state.obj.top_logprobs_num,
                    state.obj.token_ids_logprob,
                    state.obj.return_text_in_logprobs,
                    recv_obj,
                    i,
                )

            if not isinstance(recv_obj, BatchEmbeddingOut):
                meta_info.update(
                    {
                        "completion_tokens": recv_obj.completion_tokens[i],
                        "cached_tokens": recv_obj.cached_tokens[i],
                    }
                )

            if getattr(recv_obj, "output_hidden_states", None):
                meta_info["hidden_states"] = recv_obj.output_hidden_states[i]

            if isinstance(recv_obj, BatchStrOut):
                out_dict = {
                    "text": recv_obj.output_strs[i],
                    "meta_info": meta_info,
                }
            elif isinstance(recv_obj, BatchTokenIDOut):
                if self.server_args.stream_output and state.obj.stream:
                    output_token_ids = recv_obj.output_ids[i][
                        state.last_output_offset :
                    ]
                    state.last_output_offset = len(recv_obj.output_ids[i])
                else:
                    output_token_ids = recv_obj.output_ids[i]

                out_dict = {
                    "output_ids": output_token_ids,
                    "meta_info": meta_info,
                }
            elif isinstance(recv_obj, BatchMultimodalOut):
                raise NotImplementedError()
            else:
                assert isinstance(recv_obj, BatchEmbeddingOut)
                out_dict = {
                    "embedding": recv_obj.embeddings[i],
                    "meta_info": meta_info,
                }

            state.finished = recv_obj.finished_reasons[i] is not None
            if state.finished:
                if self.server_args.speculative_algorithm:
                    meta_info["spec_verify_ct"] = recv_obj.spec_verify_ct[i]
                state.finished_time = time.time()
                meta_info["e2e_latency"] = state.finished_time - state.created_time

            state.out_list.append(out_dict)
            state.event.set()

            # Log metrics and dump
            if self.enable_metrics and state.obj.log_metrics:
                self.collect_metrics(state, recv_obj, i)
            if self.dump_requests_folder and state.finished and state.obj.log_metrics:
                self.dump_requests(state, out_dict)

    def convert_logprob_style(
        self,
        meta_info: dict,
        top_logprobs_num: int,
        token_ids_logprob: List[int],
        return_text_in_logprobs: bool,
        recv_obj: BatchStrOut,
        recv_obj_index: int,
    ):
        meta_info["input_token_logprobs"] = self.detokenize_logprob_tokens(
            recv_obj.input_token_logprobs_val[recv_obj_index],
            recv_obj.input_token_logprobs_idx[recv_obj_index],
            return_text_in_logprobs,
        )
        meta_info["output_token_logprobs"] = self.detokenize_logprob_tokens(
            recv_obj.output_token_logprobs_val[recv_obj_index],
            recv_obj.output_token_logprobs_idx[recv_obj_index],
            return_text_in_logprobs,
        )

        if top_logprobs_num > 0:
            meta_info["input_top_logprobs"] = self.detokenize_top_logprobs_tokens(
                recv_obj.input_top_logprobs_val[recv_obj_index],
                recv_obj.input_top_logprobs_idx[recv_obj_index],
                return_text_in_logprobs,
            )
            meta_info["output_top_logprobs"] = self.detokenize_top_logprobs_tokens(
                recv_obj.output_top_logprobs_val[recv_obj_index],
                recv_obj.output_top_logprobs_idx[recv_obj_index],
                return_text_in_logprobs,
            )

        if token_ids_logprob is not None:
            meta_info["input_token_ids_logprobs"] = self.detokenize_top_logprobs_tokens(
                recv_obj.input_token_ids_logprobs_val[recv_obj_index],
                recv_obj.input_token_ids_logprobs_idx[recv_obj_index],
                return_text_in_logprobs,
            )
            meta_info["output_token_ids_logprobs"] = (
                self.detokenize_top_logprobs_tokens(
                    recv_obj.output_token_ids_logprobs_val[recv_obj_index],
                    recv_obj.output_token_ids_logprobs_idx[recv_obj_index],
                    return_text_in_logprobs,
                )
            )

    def detokenize_logprob_tokens(
        self,
        token_logprobs_val: List[float],
        token_logprobs_idx: List[int],
        decode_to_text: bool,
    ):
        if not decode_to_text:
            return [
                (logprob, token_id, None)
                for logprob, token_id in zip(token_logprobs_val, token_logprobs_idx)
            ]
        else:
            assert self.tokenizer is not None
            token_texts = self.tokenizer.batch_decode(token_logprobs_idx)
            return list(zip(token_logprobs_val, token_logprobs_idx, token_texts))

    def detokenize_top_logprobs_tokens(
        self,
        token_logprobs_val: List[float],
        token_logprobs_idx: List[int],
        decode_to_text: bool,
    ):
        # TODO: The current implementation only batches the detokenization for top-k tokens per single position.
        # We should batch all top-k tokens in all positions.
        ret = []
        for i in range(len(token_logprobs_val)):
            if token_logprobs_val[i]:
                ret.append(
                    self.detokenize_logprob_tokens(
                        token_logprobs_val[i], token_logprobs_idx[i], decode_to_text
                    )
                )
            else:
                ret.append(None)
        return ret

    def collect_metrics(self, state: ReqState, recv_obj: BatchStrOut, i: int):
        completion_tokens = (
            recv_obj.completion_tokens[i]
            if getattr(recv_obj, "completion_tokens", None)
            else 0
        )

        if state.first_token_time == 0.0:
            state.first_token_time = state.last_time = time.time()
            state.last_completion_tokens = completion_tokens
            self.metrics_collector.observe_time_to_first_token(
                state.first_token_time - state.created_time
            )
        else:
            num_new_tokens = completion_tokens - state.last_completion_tokens
            if num_new_tokens:
                new_time = time.time()
                interval = new_time - state.last_time
                self.metrics_collector.observe_inter_token_latency(
                    interval,
                    num_new_tokens,
                )
                state.last_time = new_time
                state.last_completion_tokens = completion_tokens

        if state.finished:
            self.metrics_collector.observe_one_finished_request(
                recv_obj.prompt_tokens[i],
                completion_tokens,
                state.finished_time - state.created_time,
            )

    def dump_requests(self, state: ReqState, out_dict: dict):
        self.dump_request_list.append(
            (state.obj, out_dict, state.created_time, time.time())
        )

        if len(self.dump_request_list) >= self.dump_requests_threshold:
            filename = os.path.join(
                self.dump_requests_folder,
                datetime.now().strftime("%Y-%m-%d_%H-%M-%S") + ".pkl",
            )
            logger.info(f"Dump {len(self.dump_request_list)} requests to {filename}")

            to_dump = self.dump_request_list
            self.dump_request_list = []

            def background_task():
                os.makedirs(self.dump_requests_folder, exist_ok=True)
                with open(filename, "wb") as f:
                    pickle.dump(to_dump, f)

            # Schedule the task to run in the background without awaiting it
            asyncio.create_task(asyncio.to_thread(background_task))

    def _handle_open_session_req_output(self, recv_obj):
        self.session_futures[recv_obj.session_id].set_result(
            recv_obj.session_id if recv_obj.success else None
        )

    def _handle_update_weights_from_disk_req_output(self, recv_obj):
        if self.server_args.dp_size == 1:
            self.model_update_result.set_result(recv_obj)
        else:  # self.server_args.dp_size > 1
            self.model_update_tmp.append(recv_obj)
            # set future if the all results are recevied
            if len(self.model_update_tmp) == self.server_args.dp_size:
                self.model_update_result.set_result(self.model_update_tmp)


async def print_exception_wrapper(func):
    """
    Sometimes an asyncio function does not print exception.
    We do another wrapper to handle the exception.
    """
    try:
        await func()
    except Exception:
        traceback = get_exception_traceback()
        logger.error(f"TokenizerManager hit an exception: {traceback}")
        kill_process_tree(os.getpid(), include_parent=True)
        sys.exit(1)


class SignalHandler:
    def __init__(self, tokenizer_manager):
        self.tokenizer_manager = tokenizer_manager

    def signal_handler(self, signum=None, frame=None):
        logger.warning(
            f"SIGTERM received. {signum=} {frame=}. Draining requests and shutting down..."
        )
        self.tokenizer_manager.gracefully_exit = True


T = TypeVar("T")


class _Communicator(Generic[T]):
    """Note: The communicator now only run up to 1 in-flight request at any time."""

    def __init__(self, sender, fan_out: int):
        self._sender = sender
        self._fan_out = fan_out
        self._result_event: Optional[asyncio.Event] = None
        self._result_values: Optional[List[T]] = None
        self._ready_queue: Deque[asyncio.Future] = deque()

    async def __call__(self, obj):
        ready_event = asyncio.Event()
        if self._result_event is not None or len(self._ready_queue) > 0:
            self._ready_queue.append(ready_event)
            await ready_event.wait()
            assert self._result_event is None
            assert self._result_values is None

        if obj:
            self._sender.send_pyobj(obj)

        self._result_event = asyncio.Event()
        self._result_values = []
        await self._result_event.wait()
        result_values = self._result_values
        self._result_event = self._result_values = None

        if len(self._ready_queue) > 0:
            self._ready_queue.popleft().set()

        return result_values

    def handle_recv(self, recv_obj: T):
        self._result_values.append(recv_obj)
        if len(self._result_values) == self._fan_out:
            self._result_event.set()<|MERGE_RESOLUTION|>--- conflicted
+++ resolved
@@ -335,15 +335,9 @@
         obj.normalize_batch_and_arguments()
 
         if self.log_requests:
-<<<<<<< HEAD
-            max_length = 4096 if self.log_requests_level == 0 else 1 << 30
-            logger.info(
-                f"Receive: obj={dataclass_to_string_truncated(obj, max_length)!r}"
-=======
             max_length, skip_names, _ = self.log_request_metadata
             logger.info(
-                f"Receive: obj={dataclass_to_string_truncated(obj, max_length, skip_names=skip_names)}"
->>>>>>> 3f77ac73
+                f"Receive: obj={dataclass_to_string_truncated(obj, max_length, skip_names=skip_names)!r}"
             )
 
         async with self.model_update_lock.reader_lock:
@@ -493,18 +487,12 @@
             state.out_list = []
             if state.finished:
                 if self.log_requests:
-<<<<<<< HEAD
-                    max_length = 4096 if self.log_requests_level == 0 else 1 << 30
-                    msg = f"Finish: out={dataclass_to_string_truncated(out, max_length)}"
-                    logger.info("%r", msg)
-=======
                     max_length, skip_names, out_skip_names = self.log_request_metadata
                     if self.model_config.is_multimodal_gen:
                         msg = f"Finish: obj={dataclass_to_string_truncated(obj, max_length, skip_names=skip_names)}"
                     else:
                         msg = f"Finish: obj={dataclass_to_string_truncated(obj, max_length, skip_names=skip_names)}, out={dataclass_to_string_truncated(out, max_length, skip_names=out_skip_names)}"
-                    logger.info(msg)
->>>>>>> 3f77ac73
+                    logger.info("%r", msg)
                 del self.rid_to_state[obj.rid]
 
                 # Check if this was an abort/error created by scheduler
@@ -813,12 +801,12 @@
                 )
                 out_skip_names = set(
                     [
-                        "text",
+                        # "text",
                         "output_ids",
                     ]
                 )
             elif self.log_requests_level == 1:
-                max_length = 2048
+                max_length = 4096
             elif self.log_requests_level == 2:
                 max_length = 1 << 30
             else:
